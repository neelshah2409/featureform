// This Source Code Form is subject to the terms of the Mozilla Public
// License, v. 2.0. If a copy of the MPL was not distributed with this
// file, You can obtain one at https://mozilla.org/MPL/2.0/.

package provider

import (
	"encoding/json"
	"fmt"
)

func init() {
	unregisteredFactories := map[Type]Factory{
		LocalOnline:      localOnlineStoreFactory,
		RedisOnline:      redisOnlineStoreFactory,
<<<<<<< HEAD
		CassandraOnline:  cassandraOnlineStoreFactory,
		FirestoreOnline:  firestoreOnlineStoreFactory,
=======
		DynamoDBOnline:   dynamodbOnlineStoreFactory,
>>>>>>> 46da11e6
		MemoryOffline:    memoryOfflineStoreFactory,
		PostgresOffline:  postgresOfflineStoreFactory,
		SnowflakeOffline: snowflakeOfflineStoreFactory,
		RedshiftOffline:  redshiftOfflineStoreFactory,
	}
	for name, factory := range unregisteredFactories {
		if err := RegisterFactory(name, factory); err != nil {
			panic(err)
		}
	}
}

type SerializedConfig []byte

type SerializedTableSchema []byte

type RedisConfig struct {
	Prefix   string
	Addr     string
	Password string
	DB       int
}

type DynamodbConfig struct {
	Prefix    string
	Region    string
	AccessKey string
	SecretKey string
}

func (r RedisConfig) Serialized() SerializedConfig {
	config, err := json.Marshal(r)
	if err != nil {
		panic(err)
	}
	return config
}

func (r *RedisConfig) Deserialize(config SerializedConfig) error {
	err := json.Unmarshal(config, r)
	if err != nil {
		return err
	}
	return nil
}

type CassandraConfig struct {
	Keyspace    string
	Addr        string
<<<<<<< HEAD
	Username    string
	Password    string
	Consistency string
	Replication int
=======
	Consistency string
>>>>>>> 46da11e6
}

func (r CassandraConfig) Serialized() SerializedConfig {
	config, err := json.Marshal(r)
	if err != nil {
		panic(err)
	}
	return config
}

func (r DynamodbConfig) Serialized() SerializedConfig {
	config, err := json.Marshal(r)
	if err != nil {
		panic(err)
	}
	return config
}

func (r *DynamodbConfig) Deserialize(config SerializedConfig) error {
	err := json.Unmarshal(config, r)
	if err != nil {
		return err
	}
	return nil
}

type FirestoreConfig struct {
	Collection  string
	ProjectID   string
	Credentials []byte
}

func (r FirestoreConfig) Serialized() SerializedConfig {
	config, err := json.Marshal(r)
	if err != nil {
		panic(err)
	}
	return config
}

func (r *FirestoreConfig) Deserialize(config SerializedConfig) error {
	err := json.Unmarshal(config, r)
	if err != nil {
		return err
	}
	return nil
}

type Provider interface {
	AsOnlineStore() (OnlineStore, error)
	AsOfflineStore() (OfflineStore, error)
	Type() Type
	Config() SerializedConfig
}

type BaseProvider struct {
	ProviderType   Type
	ProviderConfig SerializedConfig
}

func (provider BaseProvider) AsOnlineStore() (OnlineStore, error) {
	return nil, fmt.Errorf("%T cannot be used as an OnlineStore", provider)
}

func (provider BaseProvider) AsOfflineStore() (OfflineStore, error) {
	return nil, fmt.Errorf("%T cannot be used as an OfflineStore", provider)
}

func (provider BaseProvider) Type() Type {
	return provider.ProviderType
}

func (provider BaseProvider) Config() SerializedConfig {
	return provider.ProviderConfig
}

type Factory func(SerializedConfig) (Provider, error)

type Type string

var factories map[Type]Factory = make(map[Type]Factory)

func RegisterFactory(t Type, f Factory) error {
	if _, has := factories[t]; has {
		return fmt.Errorf("%s provider factory already exists", t)
	}
	factories[t] = f
	return nil
}

func Get(t Type, config SerializedConfig) (Provider, error) {
	f, has := factories[t]
	if !has {
		return nil, fmt.Errorf("no provider of type: %s", t)
	}
	return f(config)
}<|MERGE_RESOLUTION|>--- conflicted
+++ resolved
@@ -13,12 +13,9 @@
 	unregisteredFactories := map[Type]Factory{
 		LocalOnline:      localOnlineStoreFactory,
 		RedisOnline:      redisOnlineStoreFactory,
-<<<<<<< HEAD
 		CassandraOnline:  cassandraOnlineStoreFactory,
 		FirestoreOnline:  firestoreOnlineStoreFactory,
-=======
 		DynamoDBOnline:   dynamodbOnlineStoreFactory,
->>>>>>> 46da11e6
 		MemoryOffline:    memoryOfflineStoreFactory,
 		PostgresOffline:  postgresOfflineStoreFactory,
 		SnowflakeOffline: snowflakeOfflineStoreFactory,
@@ -68,14 +65,10 @@
 type CassandraConfig struct {
 	Keyspace    string
 	Addr        string
-<<<<<<< HEAD
 	Username    string
 	Password    string
 	Consistency string
 	Replication int
-=======
-	Consistency string
->>>>>>> 46da11e6
 }
 
 func (r CassandraConfig) Serialized() SerializedConfig {
