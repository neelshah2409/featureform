--- conflicted
+++ resolved
@@ -56,32 +56,11 @@
 ```
 {% endcode %}
 
-<<<<<<< HEAD
 ## Dataframe Transformations
 Because Featureform supports the generic implementation of Spark, transformations written in SQL and Dataframe operations for the different Spark providers will be very similar except for the file_path or table name. 
-=======
-### Dataframe Transformations
-Using Spark with Featureform, a user can define transformations in SQL like with other offline providers.
 
-{% code title="spark_quickstart.py" %}
-```python
-transactions = spark.register_file(
-    name="transactions",
-    variant="kaggle",
-    owner="featureformer",
-    file_path="s3://my-spark-bucket/source_datasets/transaction_short/",
-)
 
-@spark.sql_transformation()
-def max_transaction_amount():
-    """the average transaction amount for a user """
-    return "SELECT CustomerID as user_id, max(TransactionAmount) " \
-        "as max_transaction_amt from {{transactions.kaggle}} GROUP BY user_id"
-```
-{% endcode %}
->>>>>>> b8693e6f
-
-Examples of [Dataframe transformations]() for both SQL and Dataframe operations can be found in the main Spark providers page.
+Examples of Dataframe transformations for both SQL and Dataframe operations can be found in the main Spark providers page.
 
 {% content-ref url="../providers/spark.md" %}
 [spark.md](../providers/spark.md)
