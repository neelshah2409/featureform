--- conflicted
+++ resolved
@@ -128,12 +128,9 @@
 		} else if source.IsPrimaryDataSQLTable() {
 			tableName = provider.GetPrimaryTableName(providerResourceID)
 		}
-<<<<<<< HEAD
 		c.Logger.Debug("mapping name variants to table names")
 		c.Logger.Debug(fmt.Sprintf("%v",nameVariant))
-=======
-		c.Logger.Debug(fmt.Sprintf("%v", nameVariant))
->>>>>>> 60071a84
+
 		c.Logger.Debug(tableName)
 		sourceMap[fmt.Sprintf("%s.%s", nameVariant.Name, nameVariant.Variant)] = tableName
 	}
