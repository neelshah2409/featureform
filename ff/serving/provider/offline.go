--- conflicted
+++ resolved
@@ -74,16 +74,12 @@
 	GetResourceTable(id ResourceID) (OfflineTable, error)
 	CreateMaterialization(id ResourceID) (Materialization, error)
 	GetMaterialization(id MaterializationID) (Materialization, error)
-<<<<<<< HEAD
 	CreateTrainingSet(TrainingSetDef) error
 	GetTrainingSet(id ResourceID) (TrainingSetIterator, error)
-=======
->>>>>>> 19020c2b
 }
 
 type MaterializationID string
 
-<<<<<<< HEAD
 type TrainingSetIterator interface {
 	Next() bool
 	Features() []interface{}
@@ -91,8 +87,6 @@
 	Err() error
 }
 
-=======
->>>>>>> 19020c2b
 type Materialization interface {
 	ID() MaterializationID
 	NumRows() (int64, error)
@@ -103,7 +97,6 @@
 	Next() bool
 	Value() ResourceRecord
 	Err() error
-<<<<<<< HEAD
 }
 
 // Used to implement sort.Interface
@@ -119,8 +112,6 @@
 
 func (recs ResourceRecords) Len() int {
 	return len(recs)
-=======
->>>>>>> 19020c2b
 }
 
 type ResourceRecord struct {
@@ -146,10 +137,7 @@
 type memoryOfflineStore struct {
 	tables           map[ResourceID]*memoryOfflineTable
 	materializations map[MaterializationID]*memoryMaterialization
-<<<<<<< HEAD
 	trainingSets     map[ResourceID]trainingRows
-=======
->>>>>>> 19020c2b
 	BaseProvider
 }
 
@@ -161,10 +149,7 @@
 	return &memoryOfflineStore{
 		tables:           make(map[ResourceID]*memoryOfflineTable),
 		materializations: make(map[MaterializationID]*memoryMaterialization),
-<<<<<<< HEAD
 		trainingSets:     make(map[ResourceID]trainingRows),
-=======
->>>>>>> 19020c2b
 	}
 }
 
@@ -213,11 +198,7 @@
 
 func (store *memoryOfflineStore) CreateMaterialization(id ResourceID) (Materialization, error) {
 	if id.Type != Feature {
-<<<<<<< HEAD
-		return nil, errors.New("Only features can be materialized")
-=======
 		return nil, errors.New("only features can be materialized")
->>>>>>> 19020c2b
 	}
 	table, err := store.getMemoryResourceTable(id)
 	if err != nil {
@@ -264,7 +245,6 @@
 	return latest
 }
 
-<<<<<<< HEAD
 func (store *memoryOfflineStore) CreateTrainingSet(def TrainingSetDef) error {
 	if err := def.check(); err != nil {
 		return err
@@ -361,8 +341,6 @@
 	return it.data[it.idx].Label
 }
 
-=======
->>>>>>> 19020c2b
 type memoryOfflineTable struct {
 	entityMap map[string][]ResourceRecord
 }
@@ -454,12 +432,7 @@
 }
 
 func (iter *memoryFeatureIterator) Next() bool {
-<<<<<<< HEAD
-	isLastIdx := iter.idx == int64(len(iter.data)-1)
-	if isLastIdx {
-=======
 	if isLastIdx := iter.idx == int64(len(iter.data)-1); isLastIdx {
->>>>>>> 19020c2b
 		return false
 	}
 	iter.idx++
