--- conflicted
+++ resolved
@@ -519,9 +519,6 @@
         env:
           API_ADDRESS: "localhost:7878"
         working-directory: ./client/tests
-<<<<<<< HEAD
-        run: pytest
-=======
         run: pytest
   schedule:
     runs-on: ubuntu-latest
@@ -577,5 +574,4 @@
       - name: Get services in the cluster
         run: kubectl get services -A
       - name: Get job pods and print logs
-        run: kubectl logs -l job-name=example
->>>>>>> 884a721c
+        run: kubectl logs -l job-name=example