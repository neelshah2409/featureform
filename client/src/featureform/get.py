from featureform.proto import metadata_pb2
import grpc
<<<<<<< HEAD
from .proto import metadata_pb2_grpc as ff_grpc
=======
from featureform.proto import metadata_pb2_grpc as ff_grpc
>>>>>>> f098461c
from .format import *

def get_user_info(stub, name):
    searchName = metadata_pb2.Name(name=name)
    try:
        for user in stub.GetUsers(iter([searchName])):
<<<<<<< HEAD
            formatRows("USER NAME: ", user.name)
            formatNewPara("")
            formatRows('NAME', 'VARIANT', 'TYPE')
            for f in user.features:
                formatRows(
                    f.name, f.variant, "feature")
            for l in user.labels:
                formatRows(
                    l.name, l.variant, "label")
            for t in user.trainingsets:
                formatRows(
                    t.name, t.variant, "training set")
            for s in user.sources:
                formatRows(
                    s.name, s.variant, "source")
            formatNewPara("")
=======
            format_rows("USER NAME: ", user.name)
            format_new_para()
            format_rows('NAME', 'VARIANT', 'TYPE')
            for f in user.features:
                format_rows(
                    f.name, f.variant, "feature")
            for l in user.labels:
                format_rows(
                    l.name, l.variant, "label")
            for t in user.trainingsets:
                format_rows(
                    t.name, t.variant, "training set")
            for s in user.sources:
                format_rows(
                    s.name, s.variant, "source")
            format_new_para()
>>>>>>> f098461c
            return user
    except grpc._channel._MultiThreadedRendezvous:
        print("User not found.")

<<<<<<< HEAD
def GetEntity(stub, name):
    searchName = metadata_pb2.Name(name=name)
    try:
        for x in stub.GetEntities(iter([searchName])):
            formatRows([("ENTITY NAME: ", x.name),
            ("STATUS: ", x.status.Status._enum_type.values[x.status.status].name)])
            formatNewPara("")
            formatRows('NAME', 'VARIANT', 'TYPE')
            for f in x.features:
                formatRows(
                    f.name, f.variant, "feature")
            for l in x.labels:
                formatRows(
                    l.name, l.variant, "label")
            for t in x.trainingsets:
                formatRows(
                    t.name, t.variant, "training set")
            formatNewPara("")
            return x
    except grpc._channel._MultiThreadedRendezvous:
        print("Entity not found.")

def GetResource(stub, resource_type, name):
    funcDict = {
        "feature": stub.GetFeatures,
        "label": stub.GetLabels,
        "source": stub.GetSources,
        "trainingset": stub.GetTrainingSets,
        "training-set": stub.GetTrainingSets,
        "model": stub.GetModels
    }

    searchName = metadata_pb2.Name(name=name)
    try:
        for x in funcDict[resource_type](iter([searchName])):
            formatRows([("NAME: ", x.name),
            ("STATUS: ", x.status.Status._enum_type.values[x.status.status].name)])
            formatNewPara("VARIANTS:")
            formatRows(x.default_variant, 'default')
            for v in x.variants:
                if v != x.default_variant:
                    formatRows(v, '')
            formatNewPara("")
=======
def get_entity_info(stub, name):
    searchName = metadata_pb2.Name(name=name)
    try:
        for x in stub.GetEntities(iter([searchName])):
            format_rows([("ENTITY NAME: ", x.name),
            ("STATUS: ", x.status.Status._enum_type.values[x.status.status].name)])
            format_new_para()
            format_rows('NAME', 'VARIANT', 'TYPE')
            for f in x.features:
                format_rows(
                    f.name, f.variant, "feature")
            for l in x.labels:
                format_rows(
                    l.name, l.variant, "label")
            for t in x.trainingsets:
                format_rows(
                    t.name, t.variant, "training set")
            format_new_para()
            return x
    except grpc._channel._MultiThreadedRendezvous:
        print("Entity not found.")

def get_resource_info(stub, resource_type, name):
    stub_get_functions = {
        "feature": stub.GetFeatures,
        "label": stub.GetLabels,
        "source": stub.GetSources,
        "trainingset": stub.GetTrainingSets,
        "training-set": stub.GetTrainingSets,
        "model": stub.GetModels
    }

    searchName = metadata_pb2.Name(name=name)
    try:
        for x in stub_get_functions[resource_type](iter([searchName])):
            format_rows([("NAME: ", x.name),
            ("STATUS: ", x.status.Status._enum_type.values[x.status.status].name)])
            format_new_para("VARIANTS:")
            format_rows(x.default_variant, 'default')
            for v in x.variants:
                if v != x.default_variant:
                    format_rows(v, '')
            format_new_para()
>>>>>>> f098461c
            return x
    except grpc._channel._MultiThreadedRendezvous:
        print(f"{resource_type} not found.")

def get_feature_variant_info(stub, name, variant):
    searchNameVariant = metadata_pb2.NameVariant(name=name, variant=variant)
    try:
        for x in stub.GetFeatureVariants(iter([searchNameVariant])):
<<<<<<< HEAD
            formatRows([("NAME: ", x.name), 
=======
            format_rows([("NAME: ", x.name), 
>>>>>>> f098461c
            ("VARIANT: ", x.variant), 
            ("TYPE:", x.type), 
            ("ENTITY:", x.entity),
            ("OWNER:", x.owner),
            ("DESCRIPTION:", x.description),
            ("PROVIDER:", x.provider),
            ("STATUS: ", x.status.Status._enum_type.values[x.status.status].name)
            ])
<<<<<<< HEAD
            formatNewPara("SOURCE: ")
            formatRows([("NAME", "VARIANT"), (x.source.name, x.source.variant)])
            formatNewPara("TRAINING SETS:")
            formatRows("NAME", "VARIANT")
            for t in x.trainingsets:
                formatRows(t.name, t.variant)
            formatNewPara("")
=======
            format_new_para("SOURCE: ")
            format_rows([("NAME", "VARIANT"), (x.source.name, x.source.variant)])
            format_new_para("TRAINING SETS:")
            format_rows("NAME", "VARIANT")
            for t in x.trainingsets:
                format_rows(t.name, t.variant)
            format_new_para()
>>>>>>> f098461c
            return x
    except grpc._channel._MultiThreadedRendezvous:
        print("Feature variant not found.")

<<<<<<< HEAD
def GetLabelVariant(stub, name, variant):
    searchNameVariant = metadata_pb2.NameVariant(name=name, variant=variant)
    try:
        for x in stub.GetLabelVariants(iter([searchNameVariant])):
            formatRows([("NAME: ", x.name),
=======
def get_label_variant_info(stub, name, variant):
    searchNameVariant = metadata_pb2.NameVariant(name=name, variant=variant)
    try:
        for x in stub.GetLabelVariants(iter([searchNameVariant])):
            format_rows([("NAME: ", x.name),
>>>>>>> f098461c
            ("VARIANT: ", x.variant), 
            ("TYPE:", x.type), 
            ("ENTITY:", x.entity), 
            ("OWNER:", x.owner), 
            ("DESCRIPTION:", x.description),
            ("PROVIDER:", x.provider),
            ("STATUS: ", x.status.Status._enum_type.values[x.status.status].name)])
<<<<<<< HEAD
            formatNewPara("SOURCE: ")
            formatRows([("NAME", "VARIANT"), (x.source.name, x.source.variant)])
            formatNewPara("TRAINING SETS:")
            formatRows("NAME", "VARIANT")
            for t in x.trainingsets:
                formatRows(t.name, t.variant)
            formatNewPara("")
=======
            format_new_para("SOURCE: ")
            format_rows([("NAME", "VARIANT"), (x.source.name, x.source.variant)])
            format_new_para("TRAINING SETS:")
            format_rows("NAME", "VARIANT")
            for t in x.trainingsets:
                format_rows(t.name, t.variant)
            format_new_para()
>>>>>>> f098461c
            return x
    except grpc._channel._MultiThreadedRendezvous:
        print("Label variant not found.")

<<<<<<< HEAD
def GetSourceVariant(stub, name, variant):
    searchNameVariant = metadata_pb2.NameVariant(name=name, variant=variant)
    try:
        for x in stub.GetSourceVariants(iter([searchNameVariant])):
            formatRows([("NAME: ", x.name),
=======
def get_source_variant_info(stub, name, variant):
    searchNameVariant = metadata_pb2.NameVariant(name=name, variant=variant)
    try:
        for x in stub.GetSourceVariants(iter([searchNameVariant])):
            format_rows([("NAME: ", x.name),
>>>>>>> f098461c
            ("VARIANT: ", x.variant), 
            ("OWNER:", x.owner),
            ("DESCRIPTION:", x.description),
            ("PROVIDER:", x.provider),
            ("TABLE:", x.table),
            ("STATUS: ", x.status.Status._enum_type.values[x.status.status].name)])
<<<<<<< HEAD
            formatNewPara("DEFINITION:")
            print("TRANSFORMATION")
            print(x.transformation.SQLTransformation.query)
            formatNewPara("SOURCES")
            formatRows("NAME", "VARIANT")
            for s in x.transformation.SQLTransformation.source:
                formatRows(s.name, s.variant)
            formatNewPara("PRIMARY DATA")
            print(x.primaryData.table.name)
            print("FEATURES:")
            formatRows("NAME", "VARIANT")
            for t in x.features:
                formatRows(t.name, t.variant)
            formatNewPara("LABELS:")
            formatRows("NAME", "VARIANT")
            for t in x.labels:
                formatRows(t.name, t.variant)
            formatNewPara("TRAINING SETS:")
            formatRows("NAME", "VARIANT")
            for t in x.trainingsets:
                formatRows(t.name, t.variant)
            formatNewPara("")
=======
            format_new_para("DEFINITION:")
            print("TRANSFORMATION")
            print(x.transformation.SQLTransformation.query)
            format_new_para("SOURCES")
            format_rows("NAME", "VARIANT")
            for s in x.transformation.SQLTransformation.source:
                format_rows(s.name, s.variant)
            format_new_para("PRIMARY DATA")
            print(x.primaryData.table.name)
            print("FEATURES:")
            format_rows("NAME", "VARIANT")
            for t in x.features:
                format_rows(t.name, t.variant)
            format_new_para("LABELS:")
            format_rows("NAME", "VARIANT")
            for t in x.labels:
                format_rows(t.name, t.variant)
            format_new_para("TRAINING SETS:")
            format_rows("NAME", "VARIANT")
            for t in x.trainingsets:
                format_rows(t.name, t.variant)
            format_new_para()
>>>>>>> f098461c
            return x
    except grpc._channel._MultiThreadedRendezvous:
        print("Source variant not found.")

<<<<<<< HEAD
def GetTrainingSetVariant(stub, name, variant):
    searchNameVariant = metadata_pb2.NameVariant(name=name, variant=variant)
    try:
        for x in stub.GetTrainingSetVariants(iter([searchNameVariant])):
            formatRows([("NAME: ", x.name),
=======
def get_training_set_variant_info(stub, name, variant):
    searchNameVariant = metadata_pb2.NameVariant(name=name, variant=variant)
    try:
        for x in stub.GetTrainingSetVariants(iter([searchNameVariant])):
            format_rows([("NAME: ", x.name),
>>>>>>> f098461c
            ("VARIANT: ", x.variant),
            ("OWNER:", x.owner),
            ("DESCRIPTION:", x.description),
            ("PROVIDER:", x.provider),
            ("STATUS: ", x.status.Status._enum_type.values[x.status.status].name)])
<<<<<<< HEAD
            formatNewPara("LABEL: ")
            formatRows([("NAME", "VARIANT"), (x.label.name, x.label.variant)])
            formatNewPara("FEATURES:")
            formatRows("NAME", "VARIANT")
            for f in x.features:
                formatRows(f.name, f.variant)
            formatNewPara("")
=======
            format_new_para("LABEL: ")
            format_rows([("NAME", "VARIANT"), (x.label.name, x.label.variant)])
            format_new_para("FEATURES:")
            format_rows("NAME", "VARIANT")
            for f in x.features:
                format_rows(f.name, f.variant)
            format_new_para()
>>>>>>> f098461c
            return x
    except grpc._channel._MultiThreadedRendezvous:
        print("Training set variant not found.")

def get_provider_info(stub, name):
    searchName = metadata_pb2.Name(name=name)
    try:
        for x in stub.GetProviders(iter([searchName])):
<<<<<<< HEAD
            formatRows([("NAME: ", x.name),
=======
            format_rows([("NAME: ", x.name),
>>>>>>> f098461c
            ("DESCRIPTION: ", x.description),
            ("TYPE: ", x.type),
            ("SOFTWARE: ", x.software),
            ("TEAM: ", x.team),
            ("STATUS: ", x.status.Status._enum_type.values[x.status.status].name)])
<<<<<<< HEAD
            formatNewPara("SOURCES:")
            formatRows("NAME", "VARIANT")
            for s in x.sources:
                formatRows(s.name, s.variant)
            formatNewPara("FEATURES:")
            formatRows("NAME", "VARIANT")
            for f in x.features:
                formatRows(f.name, f.variant)
            formatNewPara("LABELS:")
            formatRows("NAME", "VARIANT")
            for l in x.labels:
                formatRows(l.name, l.variant)
            formatNewPara("TRAINING SETS:")
            formatRows("NAME", "VARIANT")
            for t in x.trainingsets:
                formatRows(t.name, t.variant)
            formatNewPara("")
=======
            format_new_para("SOURCES:")
            format_rows("NAME", "VARIANT")
            for s in x.sources:
                format_rows(s.name, s.variant)
            format_new_para("FEATURES:")
            format_rows("NAME", "VARIANT")
            for f in x.features:
                format_rows(f.name, f.variant)
            format_new_para("LABELS:")
            format_rows("NAME", "VARIANT")
            for l in x.labels:
                format_rows(l.name, l.variant)
            format_new_para("TRAINING SETS:")
            format_rows("NAME", "VARIANT")
            for t in x.trainingsets:
                format_rows(t.name, t.variant)
            format_new_para()
>>>>>>> f098461c
            return x
    except grpc._channel._MultiThreadedRendezvous:
        print("Provider not found.")<|MERGE_RESOLUTION|>--- conflicted
+++ resolved
@@ -1,100 +1,32 @@
 from featureform.proto import metadata_pb2
 import grpc
-<<<<<<< HEAD
-from .proto import metadata_pb2_grpc as ff_grpc
-=======
 from featureform.proto import metadata_pb2_grpc as ff_grpc
->>>>>>> f098461c
 from .format import *
 
 def get_user_info(stub, name):
     searchName = metadata_pb2.Name(name=name)
     try:
         for user in stub.GetUsers(iter([searchName])):
-<<<<<<< HEAD
-            formatRows("USER NAME: ", user.name)
-            formatNewPara("")
-            formatRows('NAME', 'VARIANT', 'TYPE')
+            format_rows("USER NAME: ", user.name)
+            format_new_para()
+            format_rows('NAME', 'VARIANT', 'TYPE')
             for f in user.features:
-                formatRows(
+                format_rows(
                     f.name, f.variant, "feature")
             for l in user.labels:
-                formatRows(
+                format_rows(
                     l.name, l.variant, "label")
             for t in user.trainingsets:
-                formatRows(
+                format_rows(
                     t.name, t.variant, "training set")
             for s in user.sources:
-                formatRows(
+                format_rows(
                     s.name, s.variant, "source")
-            formatNewPara("")
-=======
-            format_rows("USER NAME: ", user.name)
-            format_new_para()
-            format_rows('NAME', 'VARIANT', 'TYPE')
-            for f in user.features:
-                format_rows(
-                    f.name, f.variant, "feature")
-            for l in user.labels:
-                format_rows(
-                    l.name, l.variant, "label")
-            for t in user.trainingsets:
-                format_rows(
-                    t.name, t.variant, "training set")
-            for s in user.sources:
-                format_rows(
-                    s.name, s.variant, "source")
-            format_new_para()
->>>>>>> f098461c
+            format_new_para()
             return user
     except grpc._channel._MultiThreadedRendezvous:
         print("User not found.")
 
-<<<<<<< HEAD
-def GetEntity(stub, name):
-    searchName = metadata_pb2.Name(name=name)
-    try:
-        for x in stub.GetEntities(iter([searchName])):
-            formatRows([("ENTITY NAME: ", x.name),
-            ("STATUS: ", x.status.Status._enum_type.values[x.status.status].name)])
-            formatNewPara("")
-            formatRows('NAME', 'VARIANT', 'TYPE')
-            for f in x.features:
-                formatRows(
-                    f.name, f.variant, "feature")
-            for l in x.labels:
-                formatRows(
-                    l.name, l.variant, "label")
-            for t in x.trainingsets:
-                formatRows(
-                    t.name, t.variant, "training set")
-            formatNewPara("")
-            return x
-    except grpc._channel._MultiThreadedRendezvous:
-        print("Entity not found.")
-
-def GetResource(stub, resource_type, name):
-    funcDict = {
-        "feature": stub.GetFeatures,
-        "label": stub.GetLabels,
-        "source": stub.GetSources,
-        "trainingset": stub.GetTrainingSets,
-        "training-set": stub.GetTrainingSets,
-        "model": stub.GetModels
-    }
-
-    searchName = metadata_pb2.Name(name=name)
-    try:
-        for x in funcDict[resource_type](iter([searchName])):
-            formatRows([("NAME: ", x.name),
-            ("STATUS: ", x.status.Status._enum_type.values[x.status.status].name)])
-            formatNewPara("VARIANTS:")
-            formatRows(x.default_variant, 'default')
-            for v in x.variants:
-                if v != x.default_variant:
-                    formatRows(v, '')
-            formatNewPara("")
-=======
 def get_entity_info(stub, name):
     searchName = metadata_pb2.Name(name=name)
     try:
@@ -138,7 +70,6 @@
                 if v != x.default_variant:
                     format_rows(v, '')
             format_new_para()
->>>>>>> f098461c
             return x
     except grpc._channel._MultiThreadedRendezvous:
         print(f"{resource_type} not found.")
@@ -147,11 +78,7 @@
     searchNameVariant = metadata_pb2.NameVariant(name=name, variant=variant)
     try:
         for x in stub.GetFeatureVariants(iter([searchNameVariant])):
-<<<<<<< HEAD
-            formatRows([("NAME: ", x.name), 
-=======
             format_rows([("NAME: ", x.name), 
->>>>>>> f098461c
             ("VARIANT: ", x.variant), 
             ("TYPE:", x.type), 
             ("ENTITY:", x.entity),
@@ -160,15 +87,6 @@
             ("PROVIDER:", x.provider),
             ("STATUS: ", x.status.Status._enum_type.values[x.status.status].name)
             ])
-<<<<<<< HEAD
-            formatNewPara("SOURCE: ")
-            formatRows([("NAME", "VARIANT"), (x.source.name, x.source.variant)])
-            formatNewPara("TRAINING SETS:")
-            formatRows("NAME", "VARIANT")
-            for t in x.trainingsets:
-                formatRows(t.name, t.variant)
-            formatNewPara("")
-=======
             format_new_para("SOURCE: ")
             format_rows([("NAME", "VARIANT"), (x.source.name, x.source.variant)])
             format_new_para("TRAINING SETS:")
@@ -176,24 +94,15 @@
             for t in x.trainingsets:
                 format_rows(t.name, t.variant)
             format_new_para()
->>>>>>> f098461c
             return x
     except grpc._channel._MultiThreadedRendezvous:
         print("Feature variant not found.")
 
-<<<<<<< HEAD
-def GetLabelVariant(stub, name, variant):
+def get_label_variant_info(stub, name, variant):
     searchNameVariant = metadata_pb2.NameVariant(name=name, variant=variant)
     try:
         for x in stub.GetLabelVariants(iter([searchNameVariant])):
-            formatRows([("NAME: ", x.name),
-=======
-def get_label_variant_info(stub, name, variant):
-    searchNameVariant = metadata_pb2.NameVariant(name=name, variant=variant)
-    try:
-        for x in stub.GetLabelVariants(iter([searchNameVariant])):
-            format_rows([("NAME: ", x.name),
->>>>>>> f098461c
+            format_rows([("NAME: ", x.name),
             ("VARIANT: ", x.variant), 
             ("TYPE:", x.type), 
             ("ENTITY:", x.entity), 
@@ -201,15 +110,6 @@
             ("DESCRIPTION:", x.description),
             ("PROVIDER:", x.provider),
             ("STATUS: ", x.status.Status._enum_type.values[x.status.status].name)])
-<<<<<<< HEAD
-            formatNewPara("SOURCE: ")
-            formatRows([("NAME", "VARIANT"), (x.source.name, x.source.variant)])
-            formatNewPara("TRAINING SETS:")
-            formatRows("NAME", "VARIANT")
-            for t in x.trainingsets:
-                formatRows(t.name, t.variant)
-            formatNewPara("")
-=======
             format_new_para("SOURCE: ")
             format_rows([("NAME", "VARIANT"), (x.source.name, x.source.variant)])
             format_new_para("TRAINING SETS:")
@@ -217,54 +117,21 @@
             for t in x.trainingsets:
                 format_rows(t.name, t.variant)
             format_new_para()
->>>>>>> f098461c
             return x
     except grpc._channel._MultiThreadedRendezvous:
         print("Label variant not found.")
 
-<<<<<<< HEAD
-def GetSourceVariant(stub, name, variant):
+def get_source_variant_info(stub, name, variant):
     searchNameVariant = metadata_pb2.NameVariant(name=name, variant=variant)
     try:
         for x in stub.GetSourceVariants(iter([searchNameVariant])):
-            formatRows([("NAME: ", x.name),
-=======
-def get_source_variant_info(stub, name, variant):
-    searchNameVariant = metadata_pb2.NameVariant(name=name, variant=variant)
-    try:
-        for x in stub.GetSourceVariants(iter([searchNameVariant])):
-            format_rows([("NAME: ", x.name),
->>>>>>> f098461c
+            format_rows([("NAME: ", x.name),
             ("VARIANT: ", x.variant), 
             ("OWNER:", x.owner),
             ("DESCRIPTION:", x.description),
             ("PROVIDER:", x.provider),
             ("TABLE:", x.table),
             ("STATUS: ", x.status.Status._enum_type.values[x.status.status].name)])
-<<<<<<< HEAD
-            formatNewPara("DEFINITION:")
-            print("TRANSFORMATION")
-            print(x.transformation.SQLTransformation.query)
-            formatNewPara("SOURCES")
-            formatRows("NAME", "VARIANT")
-            for s in x.transformation.SQLTransformation.source:
-                formatRows(s.name, s.variant)
-            formatNewPara("PRIMARY DATA")
-            print(x.primaryData.table.name)
-            print("FEATURES:")
-            formatRows("NAME", "VARIANT")
-            for t in x.features:
-                formatRows(t.name, t.variant)
-            formatNewPara("LABELS:")
-            formatRows("NAME", "VARIANT")
-            for t in x.labels:
-                formatRows(t.name, t.variant)
-            formatNewPara("TRAINING SETS:")
-            formatRows("NAME", "VARIANT")
-            for t in x.trainingsets:
-                formatRows(t.name, t.variant)
-            formatNewPara("")
-=======
             format_new_para("DEFINITION:")
             print("TRANSFORMATION")
             print(x.transformation.SQLTransformation.query)
@@ -287,38 +154,20 @@
             for t in x.trainingsets:
                 format_rows(t.name, t.variant)
             format_new_para()
->>>>>>> f098461c
             return x
     except grpc._channel._MultiThreadedRendezvous:
         print("Source variant not found.")
 
-<<<<<<< HEAD
-def GetTrainingSetVariant(stub, name, variant):
+def get_training_set_variant_info(stub, name, variant):
     searchNameVariant = metadata_pb2.NameVariant(name=name, variant=variant)
     try:
         for x in stub.GetTrainingSetVariants(iter([searchNameVariant])):
-            formatRows([("NAME: ", x.name),
-=======
-def get_training_set_variant_info(stub, name, variant):
-    searchNameVariant = metadata_pb2.NameVariant(name=name, variant=variant)
-    try:
-        for x in stub.GetTrainingSetVariants(iter([searchNameVariant])):
-            format_rows([("NAME: ", x.name),
->>>>>>> f098461c
+            format_rows([("NAME: ", x.name),
             ("VARIANT: ", x.variant),
             ("OWNER:", x.owner),
             ("DESCRIPTION:", x.description),
             ("PROVIDER:", x.provider),
             ("STATUS: ", x.status.Status._enum_type.values[x.status.status].name)])
-<<<<<<< HEAD
-            formatNewPara("LABEL: ")
-            formatRows([("NAME", "VARIANT"), (x.label.name, x.label.variant)])
-            formatNewPara("FEATURES:")
-            formatRows("NAME", "VARIANT")
-            for f in x.features:
-                formatRows(f.name, f.variant)
-            formatNewPara("")
-=======
             format_new_para("LABEL: ")
             format_rows([("NAME", "VARIANT"), (x.label.name, x.label.variant)])
             format_new_para("FEATURES:")
@@ -326,7 +175,6 @@
             for f in x.features:
                 format_rows(f.name, f.variant)
             format_new_para()
->>>>>>> f098461c
             return x
     except grpc._channel._MultiThreadedRendezvous:
         print("Training set variant not found.")
@@ -335,35 +183,12 @@
     searchName = metadata_pb2.Name(name=name)
     try:
         for x in stub.GetProviders(iter([searchName])):
-<<<<<<< HEAD
-            formatRows([("NAME: ", x.name),
-=======
-            format_rows([("NAME: ", x.name),
->>>>>>> f098461c
+            format_rows([("NAME: ", x.name),
             ("DESCRIPTION: ", x.description),
             ("TYPE: ", x.type),
             ("SOFTWARE: ", x.software),
             ("TEAM: ", x.team),
             ("STATUS: ", x.status.Status._enum_type.values[x.status.status].name)])
-<<<<<<< HEAD
-            formatNewPara("SOURCES:")
-            formatRows("NAME", "VARIANT")
-            for s in x.sources:
-                formatRows(s.name, s.variant)
-            formatNewPara("FEATURES:")
-            formatRows("NAME", "VARIANT")
-            for f in x.features:
-                formatRows(f.name, f.variant)
-            formatNewPara("LABELS:")
-            formatRows("NAME", "VARIANT")
-            for l in x.labels:
-                formatRows(l.name, l.variant)
-            formatNewPara("TRAINING SETS:")
-            formatRows("NAME", "VARIANT")
-            for t in x.trainingsets:
-                formatRows(t.name, t.variant)
-            formatNewPara("")
-=======
             format_new_para("SOURCES:")
             format_rows("NAME", "VARIANT")
             for s in x.sources:
@@ -381,7 +206,6 @@
             for t in x.trainingsets:
                 format_rows(t.name, t.variant)
             format_new_para()
->>>>>>> f098461c
             return x
     except grpc._channel._MultiThreadedRendezvous:
         print("Provider not found.")