--- conflicted
+++ resolved
@@ -703,13 +703,8 @@
         except grpc._channel._MultiThreadedRendezvous:
             raise ValueError(f"Provider {self.name} of type {self.provider_type} not found.")
         
-<<<<<<< HEAD
-    def _get_local_provider(self, db):
-        local_provider = db.getVariantResource("providers", "name", self.name)
-=======
     def _get_local(self, db):
         local_provider = db.query_resource("providers", "local mode", self.name)
->>>>>>> 2a8134d6
         if local_provider == []:
             raise ValueError("Local mode provider not found.")
         self.obj = local_provider
@@ -737,13 +732,8 @@
         except grpc._channel._MultiThreadedRendezvous:
             raise ValueError(f"Source {self.name}, variant {self.variant} not found.")
     
-<<<<<<< HEAD
-    def _get_local_provider(self, db):
-        local_source = db.getNameVariant("source_variant", "name", self.name, "variant", self.variant)
-=======
     def _get_local(self, db):
         local_source = db.get_source_variant(self.name, self.variant)
->>>>>>> 2a8134d6
         if local_source == []:
             raise ValueError(f"Source {self.name}, variant {self.variant} not found.")
         self.obj = local_source
