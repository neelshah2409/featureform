# This Source Code Form is subject to the terms of the Mozilla Public
# License, v. 2.0. If a copy of the MPL was not distributed with this
# file, You can obtain one at https://mozilla.org/MPL/2.0/.

import click
from featureform import ResourceClient
import featureform.register as register
import grpc
from featureform import ResourceClient
from .list import *
<<<<<<< HEAD
from .proto import metadata_pb2_grpc as ff_grpc
=======
from featureform.proto import metadata_pb2_grpc as ff_grpc
>>>>>>> f098461c
from .get import *
import os

resource_types = [
    "feature",
    "source",
    "training-set",
    "label",
    "entity",
    "provider",
    "model",
    "user"
]

CONTEXT_SETTINGS = dict(help_option_names=['-h', '--help'])


@click.group(context_settings=CONTEXT_SETTINGS)
def cli():
    """
    \b
    ______         _                   __                     
    |  ___|       | |                 / _|                    
    | |_ ___  __ _| |_ _   _ _ __ ___| |_ ___  _ __ _ __ ___  
    |  _/ _ \/ _` | __| | | | '__/ _ \  _/ _ \| '__| '_ ` _ \ 
    | ||  __/ (_| | |_| |_| | | |  __/ || (_) | |  | | | | | |
    \_| \___|\__,_|\__|\__,_|_|  \___|_| \___/|_|  |_| |_| |_|

    Interact with Featureform's Feature Store via the official command line interface.
    """
    pass


@cli.command()
@click.option("--host",
              "host",
              required=False,
              help="The host address of the API server to connect to")
@click.option("--cert",
              "cert",
              required=False,
              help="Path to self-signed TLS certificate")
@click.option("--insecure",
              is_flag=True,
              help="Disables TLS verification")
@click.option("--local",
              is_flag=True,
              help="Enables local mode")
@click.argument("resource_type", required=True)
@click.argument("name", required=True)
@click.argument("variant", required=False)
def get(host, cert, insecure, local, resource_type, name, variant):
    """Get resources of a given type.
    """
    if local:
        if host != None:
            raise ValueError("Cannot be local and have a host")

    elif host == None:
        host = os.getenv('FEATUREFORM_HOST')
        if host == None:
            raise ValueError(
                "Host value must be set with --host flag or in env as FEATUREFORM_HOST")

    if insecure:
        rc = ResourceClient(host, False)
    else:
        rc = ResourceClient(host, True, cert)

<<<<<<< HEAD
    funcDictWithVariant = {
=======
    rc_get_functions_variant = {
>>>>>>> f098461c
        "feature": rc.get_feature,
        "label": rc.get_label,
        "source": rc.get_source,
        "trainingset": rc.get_training_set,
        "training-set": rc.get_training_set
    }

<<<<<<< HEAD
    funcDictNoVariant = {
=======
    rc_get_functions = {
>>>>>>> f098461c
        "user": rc.get_user,
        "model": rc.get_model,
        "entity": rc.get_entity,
        "provider": rc.get_provider
    }

<<<<<<< HEAD
    if resource_type in funcDictWithVariant:
        funcDictWithVariant[resource_type](name, variant)
    elif resource_type in funcDictNoVariant:
        funcDictNoVariant[resource_type](name)
    else:
        raise ValueError("Resource type not found")

# @cli.command()
# @click.argument("files", nargs=-1, required=True, type=click.Path(exists=True))
# def plan(files):
#     """print out resources that would be changed by applying these files.
#     """
#     pass


@cli.command()
@click.option("--host",
              "host",
              required=False,
              help="The host address of the API server to connect to")
@click.option("--cert",
              "cert",
              required=False,
              help="Path to self-signed TLS certificate")
@click.option("--insecure",
              is_flag=True,
              help="Disables TLS verification")
@click.option("--local",
              is_flag=True,
              help="Enable local mode")
@click.argument("resource_type", required=True)
def list(host, cert, insecure, local, resource_type):
    if local:
        if host != None:
            raise ValueError("Cannot be local and have a host")

    elif host == None:
        host = os.getenv('FEATUREFORM_HOST')
        if host == None:
            raise ValueError(
                "Host value must be set with --host flag or in env as FEATUREFORM_HOST")
    if insecure:
        rc = ResourceClient(host, False)
    else:
        rc = ResourceClient(host, True, cert)

    funcDict = {
        "features": rc.list_features,
        "labels": rc.list_labels,
        "sources": rc.list_sources,
        "trainingsets": rc.list_sources,
        "training-sets": rc.list_training_sets,
        "users": rc.list_users,
        "models": rc.list_models,
        "entities": rc.list_entities,
        "providers": rc.list_providers
    }

    if resource_type in funcDict:
        funcDict[resource_type]()
    else:
        raise ValueError("Resource type not found")

@cli.command()
@click.argument("files", nargs=-1, required=True, type=click.Path(exists=True))
=======
    if resource_type in rc_get_functions_variant:
        rc_get_functions_variant[resource_type](name, variant)
    elif resource_type in rc_get_functions:
        rc_get_functions[resource_type](name)
    else:
        raise ValueError("Resource type not found")

@cli.command()
>>>>>>> f098461c
@click.option("--host",
              "host",
              required=False,
              help="The host address of the API server to connect to")
@click.option("--cert",
              "cert",
              required=False,
              help="Path to self-signed TLS certificate")
@click.option("--insecure",
              is_flag=True,
              help="Disables TLS verification")
@click.option("--local",
              is_flag=True,
              help="Enable local mode")
@click.argument("resource_type", required=True)
def list(host, cert, insecure, local, resource_type):
    if local:
        if host != None:
            raise ValueError("Cannot be local and have a host")

    elif host == None:
        host = os.getenv('FEATUREFORM_HOST')
        if host == None:
            raise ValueError(
                "Host value must be set with --host flag or in env as FEATUREFORM_HOST")
<<<<<<< HEAD
                
=======
    if insecure:
        rc = ResourceClient(host, False)
    else:
        rc = ResourceClient(host, True, cert)

    rc_list_functions = {
        "features": rc.list_features,
        "labels": rc.list_labels,
        "sources": rc.list_sources,
        "trainingsets": rc.list_sources,
        "training-sets": rc.list_training_sets,
        "users": rc.list_users,
        "models": rc.list_models,
        "entities": rc.list_entities,
        "providers": rc.list_providers
    }

    if resource_type in rc_list_functions:
        rc_list_functions[resource_type]()
    else:
        raise ValueError("Resource type not found")

@cli.command()
@click.argument("files", nargs=-1, required=True, type=click.Path(exists=True))
@click.option("--host",
              "host",
              required=False,
              help="The host address of the API server to connect to")
@click.option("--cert",
              "cert",
              required=False,
              help="Path to self-signed TLS certificate")
@click.option("--insecure",
              is_flag=True,
              help="Disables TLS verification")
@click.option("--local",
              is_flag=True,
              help="Enable local mode")
def apply(host, cert, insecure, local, files):
>>>>>>> f098461c
    for file in files:
        with open(file, "r") as py:
            exec(py.read())

    rc = ResourceClient(host, local, insecure, cert)
    rc.apply()


if __name__ == '__main__':
    cli()<|MERGE_RESOLUTION|>--- conflicted
+++ resolved
@@ -8,11 +8,7 @@
 import grpc
 from featureform import ResourceClient
 from .list import *
-<<<<<<< HEAD
-from .proto import metadata_pb2_grpc as ff_grpc
-=======
 from featureform.proto import metadata_pb2_grpc as ff_grpc
->>>>>>> f098461c
 from .get import *
 import os
 
@@ -82,11 +78,7 @@
     else:
         rc = ResourceClient(host, True, cert)
 
-<<<<<<< HEAD
-    funcDictWithVariant = {
-=======
     rc_get_functions_variant = {
->>>>>>> f098461c
         "feature": rc.get_feature,
         "label": rc.get_label,
         "source": rc.get_source,
@@ -94,32 +86,19 @@
         "training-set": rc.get_training_set
     }
 
-<<<<<<< HEAD
-    funcDictNoVariant = {
-=======
     rc_get_functions = {
->>>>>>> f098461c
         "user": rc.get_user,
         "model": rc.get_model,
         "entity": rc.get_entity,
         "provider": rc.get_provider
     }
 
-<<<<<<< HEAD
-    if resource_type in funcDictWithVariant:
-        funcDictWithVariant[resource_type](name, variant)
-    elif resource_type in funcDictNoVariant:
-        funcDictNoVariant[resource_type](name)
+    if resource_type in rc_get_functions_variant:
+        rc_get_functions_variant[resource_type](name, variant)
+    elif resource_type in rc_get_functions:
+        rc_get_functions[resource_type](name)
     else:
         raise ValueError("Resource type not found")
-
-# @cli.command()
-# @click.argument("files", nargs=-1, required=True, type=click.Path(exists=True))
-# def plan(files):
-#     """print out resources that would be changed by applying these files.
-#     """
-#     pass
-
 
 @cli.command()
 @click.option("--host",
@@ -147,68 +126,7 @@
         if host == None:
             raise ValueError(
                 "Host value must be set with --host flag or in env as FEATUREFORM_HOST")
-    if insecure:
-        rc = ResourceClient(host, False)
-    else:
-        rc = ResourceClient(host, True, cert)
-
-    funcDict = {
-        "features": rc.list_features,
-        "labels": rc.list_labels,
-        "sources": rc.list_sources,
-        "trainingsets": rc.list_sources,
-        "training-sets": rc.list_training_sets,
-        "users": rc.list_users,
-        "models": rc.list_models,
-        "entities": rc.list_entities,
-        "providers": rc.list_providers
-    }
-
-    if resource_type in funcDict:
-        funcDict[resource_type]()
-    else:
-        raise ValueError("Resource type not found")
-
-@cli.command()
-@click.argument("files", nargs=-1, required=True, type=click.Path(exists=True))
-=======
-    if resource_type in rc_get_functions_variant:
-        rc_get_functions_variant[resource_type](name, variant)
-    elif resource_type in rc_get_functions:
-        rc_get_functions[resource_type](name)
-    else:
-        raise ValueError("Resource type not found")
-
-@cli.command()
->>>>>>> f098461c
-@click.option("--host",
-              "host",
-              required=False,
-              help="The host address of the API server to connect to")
-@click.option("--cert",
-              "cert",
-              required=False,
-              help="Path to self-signed TLS certificate")
-@click.option("--insecure",
-              is_flag=True,
-              help="Disables TLS verification")
-@click.option("--local",
-              is_flag=True,
-              help="Enable local mode")
-@click.argument("resource_type", required=True)
-def list(host, cert, insecure, local, resource_type):
-    if local:
-        if host != None:
-            raise ValueError("Cannot be local and have a host")
-
-    elif host == None:
-        host = os.getenv('FEATUREFORM_HOST')
-        if host == None:
-            raise ValueError(
-                "Host value must be set with --host flag or in env as FEATUREFORM_HOST")
-<<<<<<< HEAD
                 
-=======
     if insecure:
         rc = ResourceClient(host, False)
     else:
@@ -248,7 +166,6 @@
               is_flag=True,
               help="Enable local mode")
 def apply(host, cert, insecure, local, files):
->>>>>>> f098461c
     for file in files:
         with open(file, "r") as py:
             exec(py.read())
