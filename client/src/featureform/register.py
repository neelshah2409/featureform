# This Source Code Form is subject to the terms of the Mozilla Public
# License, v. 2.0. If a copy of the MPL was not distributed with this
# file, You can obtain one at https://mozilla.org/MPL/2.0/.
import marshal
from distutils.command.config import config
from typing_extensions import Self
from .resources import ResourceState, Provider, ProviderReference, SourceReference, EntityReference, RedisConfig, \
    LocalConfig, DynamodbConfig, PostgresConfig, SnowflakeConfig, RedshiftConfig, User, Location, Source, PrimaryData, SQLTable, \
    SQLTransformation, DFTransformation, Entity, Feature, Label, ResourceColumnMapping, TrainingSet
from numpy import byte
from typing import Tuple, Callable, TypedDict, List, Union
from typeguard import typechecked, check_type
import grpc
import os
from .proto import metadata_pb2
from .proto import metadata_pb2_grpc as ff_grpc
from .sqlite_metadata import SQLiteMetadata
import time
import pandas as pd
from .get import *
from .list import *

NameVariant = Tuple[str, str]


class EntityRegistrar:

    def __init__(self, registrar, entity):
        self.__registrar = registrar
        self.__entity = entity

    def name(self) -> str:
        return self.__entity.name


class UserRegistrar:

    def __init__(self, registrar, user):
        self.__registrar = registrar
        self.__user = user

    def name(self) -> str:
        return self.__user.name

    def make_default_owner(self):
        self.__registrar.set_default_owner(self.name())


class OfflineProvider:

    def __init__(self, registrar, provider):
        self.__registrar = registrar
        self.__provider = provider

    def name(self) -> str:
        return self.__provider.name


class OfflineSQLProvider(OfflineProvider):

    def __init__(self, registrar, provider):
        super().__init__(registrar, provider)
        self.__registrar = registrar
        self.__provider = provider

    def register_table(self,
                       name: str,
                       variant: str,
                       table: str,
                       owner: Union[str, UserRegistrar] = "",
                       description: str = ""):
        """Register a SQL table as a primary data source.

        Args:
            name (str): Name of table to be registered
            variant (str): Name of variant to be registered
            table (str): Name of SQL table
            owner (Union[str, UserRegistrar]): Owner
            description (str): Description of table to be registered

        Returns:
            source (ColumnSourceRegistrar): source
        """
        return self.__registrar.register_primary_data(name=name,
                                                      variant=variant,
                                                      location=SQLTable(table),
                                                      owner=owner,
                                                      provider=self.name(),
                                                      description=description)

    def sql_transformation(self,
                           variant: str,
                           owner: Union[str, UserRegistrar] = "",
                           name: str = "",
                           schedule: str = "",
                           description: str = ""):
    
        return self.__registrar.sql_transformation(name=name,
                                                   variant=variant,
                                                   owner=owner,
                                                   schedule=schedule,
                                                   provider=self.name(),
                                                   description=description)


class OnlineProvider:
    def __init__(self, registrar, provider):
        self.__registrar = registrar
        self.__provider = provider

    def name(self) -> str:
        return self.__provider.name


# RIDDHI
class LocalProvider:
    def __init__(self, registrar, provider):
        self.__registrar = registrar
        self.__provider = provider
        self.sqldb = SQLiteMetadata()
        self.insert_provider()

    def name(self) -> str:
        return self.__provider.name

    def register_file(self, name, variant, description, path, owner=""):
        if owner == "":
            owner = self.__registrar.must_get_default_owner()
        # Store the file as a source
        time_created = str(time.time())
        self.sqldb.insert("sources", "Source", variant, name)
        self.sqldb.insert("source_variant", time_created, description, name,
                          "Source", owner, self.name(), variant, "ready", 0, "", path)
        # Where the definition = path

        return LocalSource(self.__registrar, name, owner, variant, self.name(), description)

    def insert_provider(self):
        # Store a new provider row
        self.sqldb.insert("providers",
                          self.__provider.name,
                          "Provider",
                          self.__provider.description,
                          self.__provider.config.type(),
                          self.__provider.config.software(),
                          self.__provider.team,
                          "sources",
                          "status",
                          str(self.__provider.config.serialize(), 'utf-8')
                          )

    def df_transformation(self,
                          variant: str,
                          owner: Union[str, UserRegistrar] = "",
                          name: str = "",
                          description: str = "",
                          inputs: list = []):
        return self.__registrar.df_transformation(name=name,
                                                  variant=variant,
                                                  owner=owner,
                                                  provider=self.name(),
                                                  description=description,
                                                  inputs=inputs)


class SourceRegistrar:

    def __init__(self, registrar, source):
        self.__registrar = registrar
        self.__source = source

    def id(self) -> NameVariant:
        return self.__source.name, self.__source.variant

    def registrar(self):
        return self.__registrar


class ColumnMapping(dict):
    name: str
    variant: str
    column: str
    resource_type: str


class LocalSource:
    def __init__(self,
                 registrar,
                 name: str,
                 owner: str,
                 variant: str,
                 provider: str,
                 description: str = ""):
        self.registrar = registrar
        self.name = name
        self.variant = variant
        self.owner = owner
        self.provider = provider
        self.description = description

    def __call__(self, fn: Callable[[], str]):
        if self.description == "":
            self.description = fn.__doc__
        if self.name == "":
            self.name = fn.__name__
        self.__set_query(fn())
        fn.register_resources = self.register_resources
        return fn

    def register_resources(
            self,
            entity: Union[str, EntityRegistrar],
            entity_column: str,
            owner: Union[str, UserRegistrar] = "",
            inference_store: Union[str, OnlineProvider] = "",
            features: List[ColumnMapping] = None,
            labels: List[ColumnMapping] = None,
            timestamp_column: str = ""
    ):
        return self.registrar.register_column_resources(
            source=(self.name, self.variant),
            entity=entity,
            entity_column=entity_column,
            owner=owner,
            inference_store=inference_store,
            features=features,
            labels=labels,
            timestamp_column=timestamp_column,
            description=self.description,
        )


class SQLTransformationDecorator:

    def __init__(self,
                 registrar,
                 variant: str,
                 owner: str,
                 provider: str,
                 name: str = "",
                 schedule: str = "",
                 description: str = ""):
        self.registrar = registrar,
        self.name = name
        self.variant = variant
        self.owner = owner
        self.schedule = schedule
        self.provider = provider
        self.description = description

    def __call__(self, fn: Callable[[], str]):
        if self.description == "":
            self.description = fn.__doc__
        if self.name == "":
            self.name = fn.__name__
        self.__set_query(fn())
        fn.register_resources = self.register_resources
        return fn

    @typechecked
    def __set_query(self, query: str):
        if query == "":
            raise ValueError("Query cannot be an empty string")
        self.query = query

    def to_source(self) -> Source:
        return Source(
            name=self.name,
            variant=self.variant,
            definition=SQLTransformation(self.query),
            owner=self.owner,
            schedule=self.schedule,
            provider=self.provider,
            description=self.description,
        )

    def register_resources(
            self,
            entity: Union[str, EntityRegistrar],
            entity_column: str,
            owner: Union[str, UserRegistrar] = "",
            inference_store: Union[str, OnlineProvider] = "",
            features: List[ColumnMapping] = None,
            labels: List[ColumnMapping] = None,
            timestamp_column: str = "",
            description: str = "",
            schedule: str = "",
    ):
        return self.registrar[0].register_column_resources(
            source=(self.name, self.variant),
            entity=entity,
            entity_column=entity_column,
            owner=owner,
            inference_store=inference_store,
            features=features,
            labels=labels,
            timestamp_column=timestamp_column,
            description=description,
            schedule=schedule,
        )


class DFTransformationDecorator:

    def __init__(self,
                 registrar,
                 variant: str,
                 owner: str,
                 provider: str,
                 name: str = "",
                 description: str = "",
                 inputs: list = []):
        self.registrar = registrar,
        self.name = name
        self.variant = variant
        self.owner = owner
        self.provider = provider
        self.description = description
        self.inputs = inputs

    def __call__(self, fn: Callable[[pd.DataFrame], pd.DataFrame]):
        if self.description == "":
            self.description = fn.__doc__
        if self.name == "":
            self.name = fn.__name__
        self.query = marshal.dumps(fn.__code__)
        fn.register_resources = self.register_resources
        return fn

    def to_source(self) -> Source:
        return Source(
            name=self.name,
            variant=self.variant,
            definition=DFTransformation(self.query, self.inputs),
            owner=self.owner,
            provider=self.provider,
            description=self.description,
        )

    def test_func(self):
        pass

    def register_resources(
            self,
            entity: Union[str, EntityRegistrar],
            entity_column: str,
            owner: Union[str, UserRegistrar] = "",
            inference_store: Union[str, OnlineProvider] = "",
            features: List[ColumnMapping] = None,
            labels: List[ColumnMapping] = None,
            timestamp_column: str = "",
            description: str = "",
    ):
        return self.registrar[0].register_column_resources(
            source=(self.name, self.variant),
            entity=entity,
            entity_column=entity_column,
            owner=owner,
            inference_store=inference_store,
            features=features,
            labels=labels,
            timestamp_column=timestamp_column,
            description=description,
        )


class ColumnSourceRegistrar(SourceRegistrar):

    def register_resources(
            self,
            entity: Union[str, EntityRegistrar],
            entity_column: str,
            owner: Union[str, UserRegistrar] = "",
            inference_store: Union[str, OnlineProvider] = "",
            features: List[ColumnMapping] = None,
            labels: List[ColumnMapping] = None,
            timestamp_column: str = "",
            description: str = "",
            schedule: str = "",
    ):
        return self.registrar().register_column_resources(
            source=self,
            entity=entity,
            entity_column=entity_column,
            owner=owner,
            inference_store=inference_store,
            features=features,
            labels=labels,
            timestamp_column=timestamp_column,
            description=description,
            schedule=schedule,
        )


class ResourceRegistrar():

    def __init__(self, registrar, features, labels):
        self.__registrar = registrar
        self.__features = features
        self.__labels = labels

    def create_training_set(self,
                            name: str,
                            variant: str,
                            label: NameVariant = None,
                            schedule: str = "",
                            features: List[NameVariant] = None,
                            owner: Union[str, UserRegistrar] = "",
                            description: str = ""):
        if len(self.__labels) == 0:
            raise ValueError("A label must be included in a training set")
        if len(self.__features) == 0:
            raise ValueError("A feature must be included in a training set")
        if len(self.__labels) > 1 and label == None:
            raise ValueError(
                "Only one label may be specified in a TrainingSet.")
        if features is not None:
            featureSet = set([(feature["name"], feature["variant"])
                              for feature in self.__features])
            for feature in features:
                if feature not in featureSet:
                    raise ValueError(f"Feature {feature} not found.")
        else:
            features = [(feature["name"], feature["variant"])
                        for feature in self.__features]
        if label is None:
            label = (self.__labels[0]["name"], self.__labels[0]["variant"])
        else:
            labelSet = set([
                (label["name"], label["variant"]) for label in self.__labels
            ])
            if label not in labelSet:
                raise ValueError(f"Label {label} not found.")
        return self.__registrar.register_training_set(
            name=name,
            variant=variant,
            label=label,
            features=features,
            owner=owner,
            schedule=schedule,
            description=description,
        )


class Registrar:
    def __init__(self):
        self.__state = ResourceState()
        self.__resources = []
        self.__default_owner = ""

    def register_user(self, name: str) -> UserRegistrar:
        user = User(name)
        self.__resources.append(user)
        return UserRegistrar(self, user)

    def set_default_owner(self, user: str):
        self.__default_owner = user

    def default_owner(self) -> str:
        return self.__default_owner

    def must_get_default_owner(self) -> str:
        owner = self.default_owner()
        if owner == "":
            raise ValueError(
                "Owner must be set or a default owner must be specified.")
        return owner

    def get_source(self, name, variant):
        """Get a source.

        **Examples**:
        ```
        transactions = get_source("transactions","kaggle")
        transactions.register_resources(
            entity=user,
            entity_column="customerid",
            labels=[
                {"name": "fraudulent", "variant": "quickstart", "column": "isfraud", "type": "bool"},
            ],
        )
        ```
        Args:
            name (str): Name of source to be retrieved
            variant (str): Name of variant of source to be retrieved

        Returns:
            source (ColumnSourceRegistrar): Source
        """
        get = SourceReference(name=name, variant=variant, obj=None)
        self.__resources.append(get)
        fakeDefinition = PrimaryData(location=SQLTable(name=""))
        fakeSource = Source(name=name,
                        variant=variant,
                        definition=fakeDefinition,
                        owner="",
                        provider="",
                        description="")
        return ColumnSourceRegistrar(self, fakeSource)

    def get_redis(self, name):
        """Get a Redis provider.

        **Examples**:
        ```
        redis = get_redis("redis-quickstart")
        // Defining a new transformation source with retrieved Redis provider
        average_user_transaction.register_resources(
            entity=user,
            entity_column="user_id",
            inference_store=redis,
            features=[
                {"name": "avg_transactions", "variant": "quickstart", "column": "avg_transaction_amt", "type": "float32"},
            ],
        )
        ```
        Args:
            name (str): Name of Redis provider to be retrieved

        Returns:
            redis (OnlineProvider): Provider
        """
        get = ProviderReference(name=name, provider_type="redis", obj=None)
        self.__resources.append(get)
        fakeConfig = RedisConfig(host="", port=123, password="", db=123)
        fakeProvider = Provider(name=name, function="ONLINE", description="", team="", config=fakeConfig)
        return OnlineProvider(self, fakeProvider)

    def get_postgres(self, name):
        """Get a Postgres provider.

        **Examples**:
        ```
        postgres = get_postgres("postgres-quickstart")
        transactions = postgres.register_table(
            name="transactions",
            variant="kaggle",
            description="Fraud Dataset From Kaggle",
            table="Transactions",  # This is the table's name in Postgres
        )
        ```
        Args:
            name (str): Name of Postgres provider to be retrieved

        Returns:
            postgres (OfflineSQLProvider): Provider
        """
        get = ProviderReference(name=name, provider_type="postgres", obj=None)
        self.__resources.append(get)
        fakeConfig = PostgresConfig(host="", port="", database="", user="", password="")
        fakeProvider = Provider(name=name, function="OFFLINE", description="", team="", config=fakeConfig)
        return OfflineSQLProvider(self, fakeProvider)

    def get_snowflake(self, name):
        """Get a Snowflake provider.

        **Examples**:
        ```
        snowflake = get_snowflake("snowflake-quickstart")
        transactions = snowflake.register_table(
            name="transactions",
            variant="kaggle",
            description="Fraud Dataset From Kaggle",
            table="Transactions",  # This is the table's name in Postgres
        )
        ```
        Args:
            name (str): Name of Snowflake provider to be retrieved

        Returns:
            snowflake (OfflineSQLProvider): Provider
        """
        get = ProviderReference(name=name, provider_type="snowflake", obj=None)
        self.__resources.append(get)
        fakeConfig = SnowflakeConfig(account="", database="", organization="", username="", password="", schema="")
        fakeProvider = Provider(name=name, function="OFFLINE", description="", team="", config=fakeConfig)
        return OfflineSQLProvider(self, fakeProvider)

    def get_entity(self, name):
        """Get an entity.

        **Examples**:
        ```
        user = get_entity("user")
        ```
        Args:
            name (str): Name of Snowflake provider to be retrieved

        Returns:
            entity (EntityRegistrar): Entity
        """
        get = EntityReference(name=name, obj=None)
        fakeEntity = Entity(name=name, description="")
        self.__resources.append(get)
        return EntityRegistrar(self, fakeEntity)

    def register_redis(self,
                       name: str,
                       description: str = "",
                       team: str = "",
                       host: str = "0.0.0.0",
                       port: int = 6379,
                       password: str = "",
                       db: int = 0):
        """Register a Redis provider.

        **Examples**:
        ```   
        redis = ff.register_redis(
            name="redis-quickstart",
            host="quickstart-redis",  # The internal dns name for redis
            port=6379,
            description="A Redis deployment we created for the Featureform quickstart"
        )
        ```
        Args:
            name (str): Name of Redis provider to be registered
            description (str): Description of Redis provider to be registered
            team (str): Name of team
            host (str): Internal DNS name for Redis
            port (int): Redis port
            password (str): Redis password
            db (str): Redis database

        Returns:
            redis (OnlineProvider): Provider
        """
        config = RedisConfig(host=host, port=port, password=password, db=db)
        provider = Provider(name=name,
                            function="ONLINE",
                            description=description,
                            team=team,
                            config=config)
        self.__resources.append(provider)
        return OnlineProvider(self, provider)

    def register_dynamodb(self,
                          name: str,
                          description: str = "",
                          team: str = "",
                          access_key: str = None,
                          secret_key: str = None,
                          region: str = None):
        """Register a DynamoDB provider.

        **Examples**:
        ```   
        dynamodb = ff.register_dynamodb(
            name="dynamodb-quickstart",
            host="quickstart-dynamodb",  # The internal dns name for dynamodb
            description="A Dynamodb deployment we created for the Featureform quickstart",
            access_key="$ACCESS_KEY",
            secret_key="$SECRET_KEY",
            region="us-east-1"
        )
        ```
        Args:
            name (str): Name of DynamoDB provider to be registered
            description (str): Description of DynamoDB provider to be registered
            team (str): Name of team
            access_key (str): Access key
            secret_key (str): Secret key
            region (str): Region

        Returns:
            dynamodb (OnlineProvider): Provider
        """
        config = DynamodbConfig(access_key=access_key, secret_key=secret_key, region=region)
        provider = Provider(name=name,
                            function="ONLINE",
                            description=description,
                            team=team,
                            config=config)
        self.__resources.append(provider)
        return OnlineProvider(self, provider)

    def register_snowflake(
            self,
            name: str,
            username: str,
            password: str,
            account: str,
            organization: str,
            database: str,
            schema: str = "PUBLIC",
            description: str = "",
            team: str = "",
    ):
        """Register a Snowflake provider.

        **Examples**:
        ```   
        snowflake = ff.register_snowflake(
            name="snowflake-quickstart",
            username="snowflake",
            password="password",
            account="account",
            database="snowflake",
            schema="PUBLIC",
            description="A Dynamodb deployment we created for the Featureform quickstart"
        )
        ```
        Args:
            name (str): Name of Snowflake provider to be registered
            username (str): Username
            password (str): Password
            account (str): Account
            organization (str): Organization
            database (str): Database
            schema (str): Schema
            description (str): Description of Snowflake provider to be registered
            team (str): Name of team

        Returns:
            snowflake (OfflineSQLProvider): Provider
        """
        config = SnowflakeConfig(account=account,
                                 database=database,
                                 organization=organization,
                                 username=username,
                                 password=password,
                                 schema=schema)
        provider = Provider(name=name,
                            function="OFFLINE",
                            description=description,
                            team=team,
                            config=config)
        self.__resources.append(provider)
        return OfflineSQLProvider(self, provider)
    
    def register_postgres(self,
                          name: str,
                          description: str = "",
                          team: str = "",
                          host: str = "0.0.0.0",
                          port: int = 5432,
                          user: str = "postgres",
                          password: str = "password",
                          database: str = "postgres"):
        """Register a Postgres provider.

        **Examples**:
        ```   
        postgres = ff.register_postgres(
            name="postgres-quickstart",
            description="A Postgres deployment we created for the Featureform quickstart",
            host="quickstart-postgres",  # The internal dns name for postgres
            port="5432",
            user="postgres",
            password="password",
            database="postgres"
        )
        ```
        Args:
            name (str): Name of Postgres provider to be registered
            username (str): Username
            description (str): Description of Postgres provider to be registered
            team (str): Name of team
            host (str): Internal DNS name of Postgres
            port (str): Port
            user (str): User
            password (str): Password
            database (str): Database
            
        Returns:
            postgres (OfflineSQLProvider): Provider
        """
        config = PostgresConfig(host=host,
                                port=port,
                                database=database,
                                user=user,
                                password=password)
        provider = Provider(name=name,
                            function="OFFLINE",
                            description=description,
                            team=team,
                            config=config)
        self.__resources.append(provider)
        return OfflineSQLProvider(self, provider)

    def register_redshift(self,
                          name: str,
                          description: str = "",
                          team: str = "",
                          host: str = "",
                          port: int = 5432,
                          user: str = "redshift",
                          password: str = "password",
                          database: str = "dev"):
        """Register a Redshift provider.

        **Examples**:
        ```   
        redshift = ff.register_redshift(
            name="redshift-quickstart",
            description="A Redshift deployment we created for the Featureform quickstart",
            host="quickstart-redshift",  # The internal dns name for postgres
            port="5432",
            user="redshift",
            password="password",
            database="dev"
        )
        ```
        Args:
            name (str): Name of Redshift provider to be registered
            description (str): Description of Redshift provider to be registered
            team (str): Name of team
            host (str): Internal DNS name of Redshift
            port (str): Port
            user (str): User
            password (str): Password
            database (str): Database
            
        Returns:
            redshift (OfflineSQLProvider): Provider
        """
        config = RedshiftConfig(host=host,
                                port=port,
                                database=database,
                                user=user,
                                password=password)
        provider = Provider(name=name,
                            function="OFFLINE",
                            description=description,
                            team=team,
                            config=config)
        self.__resources.append(provider)
        return OfflineSQLProvider(self, provider)

    def register_local(self):
        """Register a Local provider.

        **Examples**:
        ```   
            local = register_local()
        ```
        Args:
            
        Returns:
            local (LocalProvider): Provider
        """
        config = LocalConfig()
        provider = Provider(name="local mode",
                            function="ONLINE",
                            description="This is local mode",
                            team="team",
                            config=config)
        self.__resources.append(provider)
        return LocalProvider(self, provider)

    def register_primary_data(self,
                              name: str,
                              variant: str,
                              location: Location,
                              provider: Union[str, OfflineProvider],
                              owner: Union[str, UserRegistrar] = "",
                              description: str = ""):
        """Register a primary data source.

        Args:
            name (str): Name of source
            variant (str): Name of variant
            location (Location): Location of primary data
            provider (Union[str, OfflineProvider]): Provider
            owner (Union[str, UserRegistrar]): Owner
            description (str): Description of primary data to be registered

        Returns:
            source (ColumnSourceRegistrar): Source
        """
        if not isinstance(owner, str):
            owner = owner.name()
        if owner == "":
            owner = self.must_get_default_owner()
        if not isinstance(provider, str):
            provider = provider.name()
        source = Source(name=name,
                        variant=variant,
                        definition=PrimaryData(location=location),
                        owner=owner,
                        provider=provider,
                        description=description)
        self.__resources.append(source)
        return ColumnSourceRegistrar(self, source)

    def register_sql_transformation(self,
                                    name: str,
                                    variant: str,
                                    query: str,
                                    provider: Union[str, OfflineProvider],
                                    owner: Union[str, UserRegistrar] = "",
                                    description: str = "",
                                    schedule: str = ""):
        """Register a SQL transformation source.

        Args:
            name (str): Name of source
            variant (str): Name of variant
            query (str): SQL query
            provider (Union[str, OfflineProvider]): Provider
            owner (Union[str, UserRegistrar]): Owner
            description (str): Description of primary data to be registered
            schedule (str): Kubernetes CronJob schedule string ("* * * * *")

        Returns:
            source (ColumnSourceRegistrar): Source
        """
        if not isinstance(owner, str):
            owner = owner.name()
        if owner == "":
            owner = self.must_get_default_owner()
        if not isinstance(provider, str):
            provider = provider.name()
        source = Source(
            name=name,
            variant=variant,
            definition=SQLTransformation(query),
            owner=owner,
            schedule=schedule,
            provider=provider,
            description=description,
        )
        self.__resources.append(source)
        return ColumnSourceRegistrar(self, source)

    def sql_transformation(self,
                           variant: str,
                           provider: Union[str, OfflineProvider],
                           name: str = "",
                           schedule: str = "",
                           owner: Union[str, UserRegistrar] = "",
                           description: str = ""):
        """SQL transformation decorator.

        Args:
            variant (str): Name of variant
            provider (Union[str, OfflineProvider]): Provider
            name (str): Name of source
            schedule (str): Kubernetes CronJob schedule string ("* * * * *")
            owner (Union[str, UserRegistrar]): Owner
            description (str): Description of SQL transformation

        Returns:
            decorator (SQLTransformationDecorator): decorator
        """
        if not isinstance(owner, str):
            owner = owner.name()
        if owner == "":
            owner = self.must_get_default_owner()
        if not isinstance(provider, str):
            provider = provider.name()
        decorator = SQLTransformationDecorator(
            registrar=self,
            name=name,
            variant=variant,
            provider=provider,
            schedule=schedule,
            owner=owner,
            description=description,
        )
        self.__resources.append(decorator)
        return decorator

    def df_transformation(self,
                          variant: str,
                          provider: Union[str, OfflineProvider],
                          name: str = "",
                          owner: Union[str, UserRegistrar] = "",
                          description: str = "",
                          inputs: list = []):
        """Dataframe transformation decorator.

        Args:
            variant (str): Name of variant
            provider (Union[str, OfflineProvider]): Provider
            name (str): Name of source
            owner (Union[str, UserRegistrar]): Owner
            description (str): Description of SQL transformation
            inputs (list): Inputs to transformation

        Returns:
            decorator (DFTransformationDecorator): decorator
        """
        if not isinstance(owner, str):
            owner = owner.name()
        if owner == "":
            owner = self.must_get_default_owner()
        if not isinstance(provider, str):
            provider = provider.name()
        decorator = DFTransformationDecorator(
            registrar=self,
            name=name,
            variant=variant,
            provider=provider,
            owner=owner,
            description=description,
            inputs=inputs,
        )
        self.__resources.append(decorator)
        return decorator

    def state(self):
        for resource in self.__resources:
            if isinstance(resource, SQLTransformationDecorator) or isinstance(resource, DFTransformationDecorator):
                resource = resource.to_source()
            self.__state.add(resource)
        self.__resources = []
        return self.__state

    def register_entity(self, name: str, description: str = ""):
        """Register an entity.

        Args:
            name (str): Name of entity to be registered
            description (str): Description of entity to be registered

        Returns:
            entity (EntityRegistrar): Entity
        """
        entity = Entity(name=name, description=description)
        self.__resources.append(entity)
        return EntityRegistrar(self, entity)

    def register_column_resources(
            self,
            source: Union[NameVariant, SourceRegistrar, SQLTransformationDecorator],
            entity: Union[str, EntityRegistrar],
            entity_column: str,
            owner: Union[str, UserRegistrar] = "",
            inference_store: Union[str, OnlineProvider] = "",
            features: List[ColumnMapping] = None,
            labels: List[ColumnMapping] = None,
            timestamp_column: str = "",
            description: str = "",
            schedule: str = "",
    ):
        """Create features and labels from a source. Used in the register_resources function.

        Args:
            source (Union[NameVariant, SourceRegistrar, SQLTransformationDecorator]): Source of features, labels, entity
            entity (Union[str, EntityRegistrar]): Entity
            entity_column (str): Column of entity in source
            owner (Union[str, UserRegistrar]): Owner
            inference_store (Union[str, OnlineProvider]): Online provider
            features (List[ColumnMapping]): List of ColumnMapping objects (dictionaries containing the keys: name, variant, column, resource_type)
            labels (List[ColumnMapping]): List of ColumnMapping objects (dictionaries containing the keys: name, variant, column, resource_type)
            description (str): Description 
            schedule (str): Kubernetes CronJob schedule string ("* * * * *")

        Returns:
            resource (ResourceRegistrar): resource
        """
        if features is None:
            features = []
        if labels is None:
            labels = []
        if len(features) == 0 and len(labels) == 0:
            raise ValueError("No features or labels set")
        if not isinstance(source, tuple):
            source = source.id()
        if not isinstance(entity, str):
            entity = entity.name()
        if not isinstance(inference_store, str):
            inference_store = inference_store.name()
        if len(features) > 0 and inference_store == "":
            raise ValueError(
                "Inference store must be set when defining features")
        if not isinstance(owner, str):
            owner = owner.name()
        if owner == "":
            owner = self.must_get_default_owner()
        feature_resources = []
        label_resources = []
        for feature in features:
            resource = Feature(
                name=feature["name"],
                variant=feature["variant"],
                source=source,
                value_type=feature["type"],
                entity=entity,
                owner=owner,
                provider=inference_store,
                description=description,
                schedule=schedule,
                location=ResourceColumnMapping(
                    entity=entity_column,
                    value=feature["column"],
                    timestamp=timestamp_column,
                ),
            )
            self.__resources.append(resource)
            feature_resources.append(resource)

        for label in labels:
            resource = Label(
                name=label["name"],
                variant=label["variant"],
                source=source,
                value_type=label["type"],
                entity=entity,
                owner=owner,
                provider=inference_store,
                description=description,
                location=ResourceColumnMapping(
                    entity=entity_column,
                    value=label["column"],
                    timestamp=timestamp_column,
                ),
            )
            self.__resources.append(resource)
            label_resources.append(resource)
        return ResourceRegistrar(self, features, labels)

    def register_training_set(self,
                              name: str,
                              variant: str,
                              label: NameVariant,
                              features: List[NameVariant],
                              owner: Union[str, UserRegistrar] = "",
                              description: str = "",
                              schedule: str = ""):
        """Register a training set.

        Args:
            name (str): Name of training set to be registered
            variant (str): Name of variant to be registered
            label (NameVariant): Label of training set
            features (List[NameVariant]): Features of training set
            owner (Union[str, UserRegistrar]): Owner
            description (str): Description of training set to be registered
            schedule (str): Kubernetes CronJob schedule string ("* * * * *")

        Returns:
            resource (ResourceRegistrar): resource
        """
        if not isinstance(owner, str):
            owner = owner.name()
        if owner == "":
            owner = self.must_get_default_owner()
        resource = TrainingSet(
            name=name,
            variant=variant,
            description=description,
            owner=owner,
            schedule=schedule,
            label=label,
            features=features,
        )
        self.__resources.append(resource)


class Client(Registrar):
    def __init__(self, host, tls_verify=False, cert_path=None):
        super().__init__()
        env_cert_path = os.getenv('FEATUREFORM_CERT')
        if tls_verify:
            credentials = grpc.ssl_channel_credentials()
            channel = grpc.secure_channel(host, credentials)
        elif cert_path is not None or env_cert_path is not None:
            if env_cert_path is not None and cert_path is None:
                cert_path = env_cert_path
            with open(cert_path, 'rb') as f:
                credentials = grpc.ssl_channel_credentials(f.read())
            channel = grpc.secure_channel(host, credentials)
        else:
            channel = grpc.insecure_channel(host, options=(('grpc.enable_http_proxy', 0),))
        self._stub = ff_grpc.ApiStub(channel)

    def apply(self):
        """Apply all definitions, creating and retrieving all specified resources.
        """
        self.state().create_all(self._stub)

<<<<<<< HEAD
    def get_user(self, name):
        """Get a user. 

        Args:
            name (str): Name of user to be retrieved.

        Returns:
            user (User): _description_
        """
        return GetUser(self._stub, name)

    def get_entity(self, name):
=======
    def get_user(self, name, variant=None):
        return GetUser(self._stub, name)
    
    def get_entity(self, name, variant=None):
>>>>>>> ba0d6b50
        return GetEntity(self._stub, name)

    def get_model(self, name, variant=None):
        return GetResource(self._stub, "model", name)

    def get_provider(self, name, variant=None):
        return GetProvider(self._stub, name)

    def get_feature(self, name, variant=None):
        if not variant:
            return GetResource(self._stub, "feature", name)
        return GetFeatureVariant(self._stub, name, variant)

    def get_label(self, name, variant=None):
        if not variant:
            return GetResource(self._stub, "label", name)
        return GetLabelVariant(self._stub, name, variant)

    def get_training_set(self, name, variant=None):
        if not variant:
            return GetResource(self._stub, "training-set", name)
        return GetTrainingSetVariant(self._stub, name, variant)

    def get_source(self, name, variant=None):
        if not variant:
            return GetResource(self._stub, "source", name)
        return GetSourceVariant(self._stub, name, variant)

    def list_features(self):
        return ListNameVariantStatus(self._stub, "feature")

    def list_labels(self):
        return ListNameVariantStatus(self._stub, "label")

    def list_users(self):
        return ListNameStatus(self._stub, "user")

    def list_entities(self):
        return ListNameStatus(self._stub, "entity")

    def list_sources(self):
        return ListNameVariantStatusDesc(self._stub, "source")

    def list_training_sets(self):
        return ListNameVariantStatusDesc(self._stub, "training-set")

    def list_models(self):
        return ListNameStatusDesc(self._stub, "model")

    def list_providers(self):
        return ListNameStatusDesc(self._stub, "provider")

global_registrar = Registrar()
state = global_registrar.state
register_user = global_registrar.register_user
register_redis = global_registrar.register_redis
register_dynamodb = global_registrar.register_dynamodb
register_snowflake = global_registrar.register_snowflake
register_postgres = global_registrar.register_postgres
register_redshift = global_registrar.register_redshift
register_local = global_registrar.register_local
register_entity = global_registrar.register_entity
register_column_resources = global_registrar.register_column_resources
register_training_set = global_registrar.register_training_set
sql_transformation = global_registrar.sql_transformation
register_sql_transformation = global_registrar.register_sql_transformation
get_entity = global_registrar.get_entity
get_source = global_registrar.get_source
get_redis = global_registrar.get_redis
get_postgres = global_registrar.get_postgres
get_snowflake = global_registrar.get_snowflake<|MERGE_RESOLUTION|>--- conflicted
+++ resolved
@@ -1171,25 +1171,10 @@
         """
         self.state().create_all(self._stub)
 
-<<<<<<< HEAD
-    def get_user(self, name):
-        """Get a user. 
-
-        Args:
-            name (str): Name of user to be retrieved.
-
-        Returns:
-            user (User): _description_
-        """
-        return GetUser(self._stub, name)
-
-    def get_entity(self, name):
-=======
     def get_user(self, name, variant=None):
         return GetUser(self._stub, name)
     
     def get_entity(self, name, variant=None):
->>>>>>> ba0d6b50
         return GetEntity(self._stub, name)
 
     def get_model(self, name, variant=None):
