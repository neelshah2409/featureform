# This Source Code Form is subject to the terms of the Mozilla Public
# License, v. 2.0. If a copy of the MPL was not distributed with this
# file, You can obtain one at https://mozilla.org/MPL/2.0/.

import marshal
from distutils.command.config import config
from typing_extensions import Self
from .resources import ResourceState, Provider, ProviderReference, SourceReference, EntityReference, RedisConfig, \
    LocalConfig, DynamodbConfig, PostgresConfig, SnowflakeConfig, RedshiftConfig, User, Location, Source, PrimaryData, SQLTable, \
    SQLTransformation, DFTransformation, Entity, Feature, Label, ResourceColumnMapping, TrainingSet
from numpy import byte
<<<<<<< HEAD
=======
from .resources import ResourceState, Provider, RedisConfig, FirestoreConfig, CassandraConfig, DynamodbConfig, \
    PostgresConfig, SnowflakeConfig, LocalConfig, RedshiftConfig, User, Location, Source, PrimaryData, SQLTable, \
    SQLTransformation, DFTransformation, Entity, Feature, Label, ResourceColumnMapping, TrainingSet
>>>>>>> 0faa5be6
from typing import Tuple, Callable, List, Union
from typeguard import typechecked, check_type
import grpc
import os
from .proto import metadata_pb2
from .proto import metadata_pb2_grpc as ff_grpc
from .sqlite_metadata import SQLiteMetadata
import time
import pandas as pd
from .get import *
from .list import *

NameVariant = Tuple[str, str]


class EntityRegistrar:

    def __init__(self, registrar, entity):
        self.__registrar = registrar
        self.__entity = entity

    def name(self) -> str:
        return self.__entity.name


class UserRegistrar:

    def __init__(self, registrar, user):
        self.__registrar = registrar
        self.__user = user

    def name(self) -> str:
        return self.__user.name

    def make_default_owner(self):
        self.__registrar.set_default_owner(self.name())


class OfflineProvider:

    def __init__(self, registrar, provider):
        self.__registrar = registrar
        self.__provider = provider

    def name(self) -> str:
        return self.__provider.name


class OfflineSQLProvider(OfflineProvider):

    def __init__(self, registrar, provider):
        super().__init__(registrar, provider)
        self.__registrar = registrar
        self.__provider = provider

    def register_table(self,
                       name: str,
                       variant: str,
                       table: str,
                       owner: Union[str, UserRegistrar] = "",
                       description: str = ""):
        """Register a SQL table as a primary data source.

        Args:
            name (str): Name of table to be registered
            variant (str): Name of variant to be registered
            table (str): Name of SQL table
            owner (Union[str, UserRegistrar]): Owner
            description (str): Description of table to be registered

        Returns:
            source (ColumnSourceRegistrar): source
        """
        return self.__registrar.register_primary_data(name=name,
                                                      variant=variant,
                                                      location=SQLTable(table),
                                                      owner=owner,
                                                      provider=self.name(),
                                                      description=description)

    def sql_transformation(self,
                           variant: str,
                           owner: Union[str, UserRegistrar] = "",
                           name: str = "",
                           schedule: str = "",
                           description: str = ""):
    
        return self.__registrar.sql_transformation(name=name,
                                                   variant=variant,
                                                   owner=owner,
                                                   schedule=schedule,
                                                   provider=self.name(),
                                                   description=description)


class OnlineProvider:
    def __init__(self, registrar, provider):
        self.__registrar = registrar
        self.__provider = provider

    def name(self) -> str:
        return self.__provider.name


# RIDDHI
class LocalProvider:
    def __init__(self, registrar, provider):
        self.__registrar = registrar
        self.__provider = provider
        self.sqldb = SQLiteMetadata()
        self.insert_provider()

    def name(self) -> str:
        return self.__provider.name

    def register_file(self, name, variant, description, path, owner=""):
        if owner == "":
            owner = self.__registrar.must_get_default_owner()
        # Store the file as a source
        time_created = str(time.time())
        self.sqldb.insert("sources", "Source", variant, name)
        self.sqldb.insert("source_variant", time_created, description, name,
                          "Source", owner, self.name(), variant, "ready", 0, "", path)
        # Where the definition = path

        return LocalSource(self.__registrar, name, owner, variant, self.name(), description)

    def insert_provider(self):
        # Store a new provider row
        self.sqldb.insert("providers",
                          self.__provider.name,
                          "Provider",
                          self.__provider.description,
                          self.__provider.config.type(),
                          self.__provider.config.software(),
                          self.__provider.team,
                          "sources",
                          "status",
                          str(self.__provider.config.serialize(), 'utf-8')
                          )

    def df_transformation(self,
                          variant: str,
                          owner: Union[str, UserRegistrar] = "",
                          name: str = "",
                          description: str = "",
                          inputs: list = []):
        return self.__registrar.df_transformation(name=name,
                                                  variant=variant,
                                                  owner=owner,
                                                  provider=self.name(),
                                                  description=description,
                                                  inputs=inputs)


class SourceRegistrar:

    def __init__(self, registrar, source):
        self.__registrar = registrar
        self.__source = source

    def id(self) -> NameVariant:
        return self.__source.name, self.__source.variant

    def registrar(self):
        return self.__registrar


class ColumnMapping(dict):
    name: str
    variant: str
    column: str
    resource_type: str


class LocalSource:
    def __init__(self,
                 registrar,
                 name: str,
                 owner: str,
                 variant: str,
                 provider: str,
                 description: str = ""):
        self.registrar = registrar
        self.name = name
        self.variant = variant
        self.owner = owner
        self.provider = provider
        self.description = description

    def __call__(self, fn: Callable[[], str]):
        if self.description == "":
            self.description = fn.__doc__
        if self.name == "":
            self.name = fn.__name__
        self.__set_query(fn())
        fn.register_resources = self.register_resources
        return fn

    def register_resources(
            self,
            entity: Union[str, EntityRegistrar],
            entity_column: str,
            owner: Union[str, UserRegistrar] = "",
            inference_store: Union[str, OnlineProvider] = "",
            features: List[ColumnMapping] = None,
            labels: List[ColumnMapping] = None,
            timestamp_column: str = ""
    ):
        return self.registrar.register_column_resources(
            source=(self.name, self.variant),
            entity=entity,
            entity_column=entity_column,
            owner=owner,
            inference_store=inference_store,
            features=features,
            labels=labels,
            timestamp_column=timestamp_column,
            description=self.description,
        )


class SQLTransformationDecorator:

    def __init__(self,
                 registrar,
                 variant: str,
                 owner: str,
                 provider: str,
                 name: str = "",
                 schedule: str = "",
                 description: str = ""):
        self.registrar = registrar,
        self.name = name
        self.variant = variant
        self.owner = owner
        self.schedule = schedule
        self.provider = provider
        self.description = description

    def __call__(self, fn: Callable[[], str]):
        if self.description == "":
            self.description = fn.__doc__
        if self.name == "":
            self.name = fn.__name__
        self.__set_query(fn())
        fn.register_resources = self.register_resources
        return fn

    @typechecked
    def __set_query(self, query: str):
        if query == "":
            raise ValueError("Query cannot be an empty string")
        self.query = query

    def to_source(self) -> Source:
        return Source(
            name=self.name,
            variant=self.variant,
            definition=SQLTransformation(self.query),
            owner=self.owner,
            schedule=self.schedule,
            provider=self.provider,
            description=self.description,
        )

    def register_resources(
            self,
            entity: Union[str, EntityRegistrar],
            entity_column: str,
            owner: Union[str, UserRegistrar] = "",
            inference_store: Union[str, OnlineProvider] = "",
            features: List[ColumnMapping] = None,
            labels: List[ColumnMapping] = None,
            timestamp_column: str = "",
            description: str = "",
            schedule: str = "",
    ):
        return self.registrar[0].register_column_resources(
            source=(self.name, self.variant),
            entity=entity,
            entity_column=entity_column,
            owner=owner,
            inference_store=inference_store,
            features=features,
            labels=labels,
            timestamp_column=timestamp_column,
            description=description,
            schedule=schedule,
        )


class DFTransformationDecorator:

    def __init__(self,
                 registrar,
                 variant: str,
                 owner: str,
                 provider: str,
                 name: str = "",
                 description: str = "",
                 inputs: list = []):
        self.registrar = registrar,
        self.name = name
        self.variant = variant
        self.owner = owner
        self.provider = provider
        self.description = description
        self.inputs = inputs

    def __call__(self, fn: Callable[[pd.DataFrame], pd.DataFrame]):
        if self.description == "":
            self.description = fn.__doc__
        if self.name == "":
            self.name = fn.__name__
        self.query = marshal.dumps(fn.__code__)
        fn.register_resources = self.register_resources
        return fn

    def to_source(self) -> Source:
        return Source(
            name=self.name,
            variant=self.variant,
            definition=DFTransformation(self.query, self.inputs),
            owner=self.owner,
            provider=self.provider,
            description=self.description,
        )

    def test_func(self):
        pass

    def register_resources(
            self,
            entity: Union[str, EntityRegistrar],
            entity_column: str,
            owner: Union[str, UserRegistrar] = "",
            inference_store: Union[str, OnlineProvider] = "",
            features: List[ColumnMapping] = None,
            labels: List[ColumnMapping] = None,
            timestamp_column: str = "",
            description: str = "",
    ):
        return self.registrar[0].register_column_resources(
            source=(self.name, self.variant),
            entity=entity,
            entity_column=entity_column,
            owner=owner,
            inference_store=inference_store,
            features=features,
            labels=labels,
            timestamp_column=timestamp_column,
            description=description,
        )


class ColumnSourceRegistrar(SourceRegistrar):

    def register_resources(
            self,
            entity: Union[str, EntityRegistrar],
            entity_column: str,
            owner: Union[str, UserRegistrar] = "",
            inference_store: Union[str, OnlineProvider] = "",
            features: List[ColumnMapping] = None,
            labels: List[ColumnMapping] = None,
            timestamp_column: str = "",
            description: str = "",
            schedule: str = "",
    ):
        return self.registrar().register_column_resources(
            source=self,
            entity=entity,
            entity_column=entity_column,
            owner=owner,
            inference_store=inference_store,
            features=features,
            labels=labels,
            timestamp_column=timestamp_column,
            description=description,
            schedule=schedule,
        )


class ResourceRegistrar():

    def __init__(self, registrar, features, labels):
        self.__registrar = registrar
        self.__features = features
        self.__labels = labels

    def create_training_set(self,
                            name: str,
                            variant: str,
                            label: NameVariant = None,
                            schedule: str = "",
                            features: List[NameVariant] = None,
                            owner: Union[str, UserRegistrar] = "",
                            description: str = ""):
        if len(self.__labels) == 0:
            raise ValueError("A label must be included in a training set")
        if len(self.__features) == 0:
            raise ValueError("A feature must be included in a training set")
        if len(self.__labels) > 1 and label == None:
            raise ValueError(
                "Only one label may be specified in a TrainingSet.")
        if features is not None:
            featureSet = set([(feature["name"], feature["variant"])
                              for feature in self.__features])
            for feature in features:
                if feature not in featureSet:
                    raise ValueError(f"Feature {feature} not found.")
        else:
            features = [(feature["name"], feature["variant"])
                        for feature in self.__features]
        if label is None:
            label = (self.__labels[0]["name"], self.__labels[0]["variant"])
        else:
            labelSet = set([
                (label["name"], label["variant"]) for label in self.__labels
            ])
            if label not in labelSet:
                raise ValueError(f"Label {label} not found.")
        return self.__registrar.register_training_set(
            name=name,
            variant=variant,
            label=label,
            features=features,
            owner=owner,
            schedule=schedule,
            description=description,
        )


class Registrar:
    def __init__(self):
        self.__state = ResourceState()
        self.__resources = []
        self.__default_owner = ""

    def register_user(self, name: str) -> UserRegistrar:
        user = User(name)
        self.__resources.append(user)
        return UserRegistrar(self, user)

    def set_default_owner(self, user: str):
        self.__default_owner = user

    def default_owner(self) -> str:
        return self.__default_owner

    def must_get_default_owner(self) -> str:
        owner = self.default_owner()
        if owner == "":
            raise ValueError(
                "Owner must be set or a default owner must be specified.")
        return owner

    def get_source(self, name, variant):
        """Get a source.

        **Examples**:
        ```
        transactions = get_source("transactions","kaggle")
        transactions.register_resources(
            entity=user,
            entity_column="customerid",
            labels=[
                {"name": "fraudulent", "variant": "quickstart", "column": "isfraud", "type": "bool"},
            ],
        )
        ```
        Args:
            name (str): Name of source to be retrieved
            variant (str): Name of variant of source to be retrieved

        Returns:
            source (ColumnSourceRegistrar): Source
        """
        get = SourceReference(name=name, variant=variant, obj=None)
        self.__resources.append(get)
        fakeDefinition = PrimaryData(location=SQLTable(name=""))
        fakeSource = Source(name=name,
                        variant=variant,
                        definition=fakeDefinition,
                        owner="",
                        provider="",
                        description="")
        return ColumnSourceRegistrar(self, fakeSource)

    def get_redis(self, name):
        """Get a Redis provider.

        **Examples**:
        ```
        redis = get_redis("redis-quickstart")
        // Defining a new transformation source with retrieved Redis provider
        average_user_transaction.register_resources(
            entity=user,
            entity_column="user_id",
            inference_store=redis,
            features=[
                {"name": "avg_transactions", "variant": "quickstart", "column": "avg_transaction_amt", "type": "float32"},
            ],
        )
        ```
        Args:
            name (str): Name of Redis provider to be retrieved

        Returns:
            redis (OnlineProvider): Provider
        """
        get = ProviderReference(name=name, provider_type="redis", obj=None)
        self.__resources.append(get)
        fakeConfig = RedisConfig(host="", port=123, password="", db=123)
        fakeProvider = Provider(name=name, function="ONLINE", description="", team="", config=fakeConfig)
        return OnlineProvider(self, fakeProvider)

    def get_postgres(self, name):
        """Get a Postgres provider.

        **Examples**:
        ```
        postgres = get_postgres("postgres-quickstart")
        transactions = postgres.register_table(
            name="transactions",
            variant="kaggle",
            description="Fraud Dataset From Kaggle",
            table="Transactions",  # This is the table's name in Postgres
        )
        ```
        Args:
            name (str): Name of Postgres provider to be retrieved

        Returns:
            postgres (OfflineSQLProvider): Provider
        """
        get = ProviderReference(name=name, provider_type="postgres", obj=None)
        self.__resources.append(get)
        fakeConfig = PostgresConfig(host="", port="", database="", user="", password="")
        fakeProvider = Provider(name=name, function="OFFLINE", description="", team="", config=fakeConfig)
        return OfflineSQLProvider(self, fakeProvider)

    def get_snowflake(self, name):
        """Get a Snowflake provider.

        **Examples**:
        ```
        snowflake = get_snowflake("snowflake-quickstart")
        transactions = snowflake.register_table(
            name="transactions",
            variant="kaggle",
            description="Fraud Dataset From Kaggle",
            table="Transactions",  # This is the table's name in Postgres
        )
        ```
        Args:
            name (str): Name of Snowflake provider to be retrieved

        Returns:
            snowflake (OfflineSQLProvider): Provider
        """
        get = ProviderReference(name=name, provider_type="snowflake", obj=None)
        self.__resources.append(get)
        fakeConfig = SnowflakeConfig(account="", database="", organization="", username="", password="", schema="")
        fakeProvider = Provider(name=name, function="OFFLINE", description="", team="", config=fakeConfig)
        return OfflineSQLProvider(self, fakeProvider)

    def get_entity(self, name):
        """Get an entity.

        **Examples**:
        ```
        user = get_entity("user")
        ```
        Args:
            name (str): Name of Snowflake provider to be retrieved

        Returns:
            entity (EntityRegistrar): Entity
        """
        get = EntityReference(name=name, obj=None)
        fakeEntity = Entity(name=name, description="")
        self.__resources.append(get)
        return EntityRegistrar(self, fakeEntity)

    def register_redis(self,
                       name: str,
                       description: str = "",
                       team: str = "",
                       host: str = "0.0.0.0",
                       port: int = 6379,
                       password: str = "",
                       db: int = 0):
        """Register a Redis provider.

        **Examples**:
        ```   
        redis = ff.register_redis(
            name="redis-quickstart",
            host="quickstart-redis",  # The internal dns name for redis
            port=6379,
            description="A Redis deployment we created for the Featureform quickstart"
        )
        ```
        Args:
            name (str): Name of Redis provider to be registered
            description (str): Description of Redis provider to be registered
            team (str): Name of team
            host (str): Internal DNS name for Redis
            port (int): Redis port
            password (str): Redis password
            db (str): Redis database

        Returns:
            redis (OnlineProvider): Provider
        """
        config = RedisConfig(host=host, port=port, password=password, db=db)
        provider = Provider(name=name,
                            function="ONLINE",
                            description=description,
                            team=team,
                            config=config)
        self.__resources.append(provider)
        return OnlineProvider(self, provider)
        
    def register_firestore(self,
                       name: str,
                       description: str = "",
                       team: str = "",
                       collection: str = "",
                       project_id: str = "",
                       credentials_path: str = ""
                       ):
        config = FirestoreConfig(collection=collection, project_id=project_id, credentials_path=credentials_path)
        provider = Provider(name=name,
                            function="ONLINE",
                            description=description,
                            team=team,
                            config=config)
        self.__resources.append(provider)
        return OnlineProvider(self, provider)

    def register_cassandra(self,
                       name: str,
                       description: str = "",
                       team: str = "",
                       host: str = "0.0.0.0",
                       port: int = 9042,
                       username: str = "cassandra",
                       password: str = "cassandra",
                       keyspace: str = "",
                       consistency: str = "THREE",
                       replication: int = 3):
        config = CassandraConfig(host=host, port=port, username=username, password=password, keyspace=keyspace, consistency=consistency, replication=replication)
        provider = Provider(name=name,
                            function="ONLINE",
                            description=description,
                            team=team,
                            config=config)
        self.__resources.append(provider)
        return OnlineProvider(self, provider)
        
    def register_dynamodb(self,
                          name: str,
                          description: str = "",
                          team: str = "",
                          access_key: str = None,
                          secret_key: str = None,
                          region: str = None):
        """Register a DynamoDB provider.

        **Examples**:
        ```   
        dynamodb = ff.register_dynamodb(
            name="dynamodb-quickstart",
            host="quickstart-dynamodb",  # The internal dns name for dynamodb
            description="A Dynamodb deployment we created for the Featureform quickstart",
            access_key="$ACCESS_KEY",
            secret_key="$SECRET_KEY",
            region="us-east-1"
        )
        ```
        Args:
            name (str): Name of DynamoDB provider to be registered
            description (str): Description of DynamoDB provider to be registered
            team (str): Name of team
            access_key (str): Access key
            secret_key (str): Secret key
            region (str): Region

        Returns:
            dynamodb (OnlineProvider): Provider
        """
        config = DynamodbConfig(access_key=access_key, secret_key=secret_key, region=region)
        provider = Provider(name=name,
                            function="ONLINE",
                            description=description,
                            team=team,
                            config=config)
        self.__resources.append(provider)
        return OnlineProvider(self, provider)

    def register_snowflake(
            self,
            name: str,
            username: str,
            password: str,
            account: str,
            organization: str,
            database: str,
            schema: str = "PUBLIC",
            description: str = "",
            team: str = "",
    ):
        """Register a Snowflake provider.

        **Examples**:
        ```   
        snowflake = ff.register_snowflake(
            name="snowflake-quickstart",
            username="snowflake",
            password="password",
            account="account",
            database="snowflake",
            schema="PUBLIC",
            description="A Dynamodb deployment we created for the Featureform quickstart"
        )
        ```
        Args:
            name (str): Name of Snowflake provider to be registered
            username (str): Username
            password (str): Password
            account (str): Account
            organization (str): Organization
            database (str): Database
            schema (str): Schema
            description (str): Description of Snowflake provider to be registered
            team (str): Name of team

        Returns:
            snowflake (OfflineSQLProvider): Provider
        """
        config = SnowflakeConfig(account=account,
                                 database=database,
                                 organization=organization,
                                 username=username,
                                 password=password,
                                 schema=schema)
        provider = Provider(name=name,
                            function="OFFLINE",
                            description=description,
                            team=team,
                            config=config)
        self.__resources.append(provider)
        return OfflineSQLProvider(self, provider)
    
    def register_postgres(self,
                          name: str,
                          description: str = "",
                          team: str = "",
                          host: str = "0.0.0.0",
                          port: int = 5432,
                          user: str = "postgres",
                          password: str = "password",
                          database: str = "postgres"):
        """Register a Postgres provider.

        **Examples**:
        ```   
        postgres = ff.register_postgres(
            name="postgres-quickstart",
            description="A Postgres deployment we created for the Featureform quickstart",
            host="quickstart-postgres",  # The internal dns name for postgres
            port="5432",
            user="postgres",
            password="password",
            database="postgres"
        )
        ```
        Args:
            name (str): Name of Postgres provider to be registered
            username (str): Username
            description (str): Description of Postgres provider to be registered
            team (str): Name of team
            host (str): Internal DNS name of Postgres
            port (str): Port
            user (str): User
            password (str): Password
            database (str): Database
            
        Returns:
            postgres (OfflineSQLProvider): Provider
        """
        config = PostgresConfig(host=host,
                                port=port,
                                database=database,
                                user=user,
                                password=password)
        provider = Provider(name=name,
                            function="OFFLINE",
                            description=description,
                            team=team,
                            config=config)
        self.__resources.append(provider)
        return OfflineSQLProvider(self, provider)

    def register_redshift(self,
                          name: str,
                          description: str = "",
                          team: str = "",
                          host: str = "",
                          port: int = 5432,
                          user: str = "redshift",
                          password: str = "password",
                          database: str = "dev"):
        """Register a Redshift provider.

        **Examples**:
        ```   
        redshift = ff.register_redshift(
            name="redshift-quickstart",
            description="A Redshift deployment we created for the Featureform quickstart",
            host="quickstart-redshift",  # The internal dns name for postgres
            port="5432",
            user="redshift",
            password="password",
            database="dev"
        )
        ```
        Args:
            name (str): Name of Redshift provider to be registered
            description (str): Description of Redshift provider to be registered
            team (str): Name of team
            host (str): Internal DNS name of Redshift
            port (str): Port
            user (str): User
            password (str): Password
            database (str): Database
            
        Returns:
            redshift (OfflineSQLProvider): Provider
        """
        config = RedshiftConfig(host=host,
                                port=port,
                                database=database,
                                user=user,
                                password=password)
        provider = Provider(name=name,
                            function="OFFLINE",
                            description=description,
                            team=team,
                            config=config)
        self.__resources.append(provider)
        return OfflineSQLProvider(self, provider)

    def register_local(self):
        """Register a Local provider.

        **Examples**:
        ```   
            local = register_local()
        ```
        Args:
            
        Returns:
            local (LocalProvider): Provider
        """
        config = LocalConfig()
        provider = Provider(name="local mode",
                            function="ONLINE",
                            description="This is local mode",
                            team="team",
                            config=config)
        self.__resources.append(provider)
        return LocalProvider(self, provider)

    def register_primary_data(self,
                              name: str,
                              variant: str,
                              location: Location,
                              provider: Union[str, OfflineProvider],
                              owner: Union[str, UserRegistrar] = "",
                              description: str = ""):
        """Register a primary data source.

        Args:
            name (str): Name of source
            variant (str): Name of variant
            location (Location): Location of primary data
            provider (Union[str, OfflineProvider]): Provider
            owner (Union[str, UserRegistrar]): Owner
            description (str): Description of primary data to be registered

        Returns:
            source (ColumnSourceRegistrar): Source
        """
        if not isinstance(owner, str):
            owner = owner.name()
        if owner == "":
            owner = self.must_get_default_owner()
        if not isinstance(provider, str):
            provider = provider.name()
        source = Source(name=name,
                        variant=variant,
                        definition=PrimaryData(location=location),
                        owner=owner,
                        provider=provider,
                        description=description)
        self.__resources.append(source)
        return ColumnSourceRegistrar(self, source)

    def register_sql_transformation(self,
                                    name: str,
                                    variant: str,
                                    query: str,
                                    provider: Union[str, OfflineProvider],
                                    owner: Union[str, UserRegistrar] = "",
                                    description: str = "",
                                    schedule: str = ""):
        """Register a SQL transformation source.

        Args:
            name (str): Name of source
            variant (str): Name of variant
            query (str): SQL query
            provider (Union[str, OfflineProvider]): Provider
            owner (Union[str, UserRegistrar]): Owner
            description (str): Description of primary data to be registered
            schedule (str): Kubernetes CronJob schedule string ("* * * * *")

        Returns:
            source (ColumnSourceRegistrar): Source
        """
        if not isinstance(owner, str):
            owner = owner.name()
        if owner == "":
            owner = self.must_get_default_owner()
        if not isinstance(provider, str):
            provider = provider.name()
        source = Source(
            name=name,
            variant=variant,
            definition=SQLTransformation(query),
            owner=owner,
            schedule=schedule,
            provider=provider,
            description=description,
        )
        self.__resources.append(source)
        return ColumnSourceRegistrar(self, source)

    def sql_transformation(self,
                           variant: str,
                           provider: Union[str, OfflineProvider],
                           name: str = "",
                           schedule: str = "",
                           owner: Union[str, UserRegistrar] = "",
                           description: str = ""):
        """SQL transformation decorator.

        Args:
            variant (str): Name of variant
            provider (Union[str, OfflineProvider]): Provider
            name (str): Name of source
            schedule (str): Kubernetes CronJob schedule string ("* * * * *")
            owner (Union[str, UserRegistrar]): Owner
            description (str): Description of SQL transformation

        Returns:
            decorator (SQLTransformationDecorator): decorator
        """
        if not isinstance(owner, str):
            owner = owner.name()
        if owner == "":
            owner = self.must_get_default_owner()
        if not isinstance(provider, str):
            provider = provider.name()
        decorator = SQLTransformationDecorator(
            registrar=self,
            name=name,
            variant=variant,
            provider=provider,
            schedule=schedule,
            owner=owner,
            description=description,
        )
        self.__resources.append(decorator)
        return decorator

    def df_transformation(self,
                          variant: str,
                          provider: Union[str, OfflineProvider],
                          name: str = "",
                          owner: Union[str, UserRegistrar] = "",
                          description: str = "",
                          inputs: list = []):
        """Dataframe transformation decorator.

        Args:
            variant (str): Name of variant
            provider (Union[str, OfflineProvider]): Provider
            name (str): Name of source
            owner (Union[str, UserRegistrar]): Owner
            description (str): Description of SQL transformation
            inputs (list): Inputs to transformation

        Returns:
            decorator (DFTransformationDecorator): decorator
        """
        if not isinstance(owner, str):
            owner = owner.name()
        if owner == "":
            owner = self.must_get_default_owner()
        if not isinstance(provider, str):
            provider = provider.name()
        decorator = DFTransformationDecorator(
            registrar=self,
            name=name,
            variant=variant,
            provider=provider,
            owner=owner,
            description=description,
            inputs=inputs,
        )
        self.__resources.append(decorator)
        return decorator

    def state(self):
        for resource in self.__resources:
            if isinstance(resource, SQLTransformationDecorator) or isinstance(resource, DFTransformationDecorator):
                resource = resource.to_source()
            self.__state.add(resource)
        self.__resources = []
        return self.__state

    def register_entity(self, name: str, description: str = ""):
        """Register an entity.

        Args:
            name (str): Name of entity to be registered
            description (str): Description of entity to be registered

        Returns:
            entity (EntityRegistrar): Entity
        """
        entity = Entity(name=name, description=description)
        self.__resources.append(entity)
        return EntityRegistrar(self, entity)

    def register_column_resources(
            self,
            source: Union[NameVariant, SourceRegistrar, SQLTransformationDecorator],
            entity: Union[str, EntityRegistrar],
            entity_column: str,
            owner: Union[str, UserRegistrar] = "",
            inference_store: Union[str, OnlineProvider] = "",
            features: List[ColumnMapping] = None,
            labels: List[ColumnMapping] = None,
            timestamp_column: str = "",
            description: str = "",
            schedule: str = "",
    ):
        """Create features and labels from a source. Used in the register_resources function.

        Args:
            source (Union[NameVariant, SourceRegistrar, SQLTransformationDecorator]): Source of features, labels, entity
            entity (Union[str, EntityRegistrar]): Entity
            entity_column (str): Column of entity in source
            owner (Union[str, UserRegistrar]): Owner
            inference_store (Union[str, OnlineProvider]): Online provider
            features (List[ColumnMapping]): List of ColumnMapping objects (dictionaries containing the keys: name, variant, column, resource_type)
            labels (List[ColumnMapping]): List of ColumnMapping objects (dictionaries containing the keys: name, variant, column, resource_type)
            description (str): Description 
            schedule (str): Kubernetes CronJob schedule string ("* * * * *")

        Returns:
            resource (ResourceRegistrar): resource
        """
        if features is None:
            features = []
        if labels is None:
            labels = []
        if len(features) == 0 and len(labels) == 0:
            raise ValueError("No features or labels set")
        if not isinstance(source, tuple):
            source = source.id()
        if not isinstance(entity, str):
            entity = entity.name()
        if not isinstance(inference_store, str):
            inference_store = inference_store.name()
        if len(features) > 0 and inference_store == "":
            raise ValueError(
                "Inference store must be set when defining features")
        if not isinstance(owner, str):
            owner = owner.name()
        if owner == "":
            owner = self.must_get_default_owner()
        feature_resources = []
        label_resources = []
        for feature in features:
            resource = Feature(
                name=feature["name"],
                variant=feature["variant"],
                source=source,
                value_type=feature["type"],
                entity=entity,
                owner=owner,
                provider=inference_store,
                description=description,
                schedule=schedule,
                location=ResourceColumnMapping(
                    entity=entity_column,
                    value=feature["column"],
                    timestamp=timestamp_column,
                ),
            )
            self.__resources.append(resource)
            feature_resources.append(resource)

        for label in labels:
            resource = Label(
                name=label["name"],
                variant=label["variant"],
                source=source,
                value_type=label["type"],
                entity=entity,
                owner=owner,
                provider=inference_store,
                description=description,
                location=ResourceColumnMapping(
                    entity=entity_column,
                    value=label["column"],
                    timestamp=timestamp_column,
                ),
            )
            self.__resources.append(resource)
            label_resources.append(resource)
        return ResourceRegistrar(self, features, labels)

    def register_training_set(self,
                              name: str,
                              variant: str,
                              label: NameVariant,
                              features: List[NameVariant],
                              owner: Union[str, UserRegistrar] = "",
                              description: str = "",
                              schedule: str = ""):
        """Register a training set.

        Args:
            name (str): Name of training set to be registered
            variant (str): Name of variant to be registered
            label (NameVariant): Label of training set
            features (List[NameVariant]): Features of training set
            owner (Union[str, UserRegistrar]): Owner
            description (str): Description of training set to be registered
            schedule (str): Kubernetes CronJob schedule string ("* * * * *")

        Returns:
            resource (ResourceRegistrar): resource
        """
        if not isinstance(owner, str):
            owner = owner.name()
        if owner == "":
            owner = self.must_get_default_owner()
        resource = TrainingSet(
            name=name,
            variant=variant,
            description=description,
            owner=owner,
            schedule=schedule,
            label=label,
            features=features,
        )
        self.__resources.append(resource)


class Client(Registrar):
    def __init__(self, host, tls_verify=True, cert_path=None):
        super().__init__()
        env_cert_path = os.getenv('FEATUREFORM_CERT')
        if tls_verify:
            credentials = grpc.ssl_channel_credentials()
            channel = grpc.secure_channel(host, credentials)
        elif cert_path is not None or env_cert_path is not None:
            if env_cert_path is not None and cert_path is None:
                cert_path = env_cert_path
            with open(cert_path, 'rb') as f:
                credentials = grpc.ssl_channel_credentials(f.read())
            channel = grpc.secure_channel(host, credentials)
        else:
            channel = grpc.insecure_channel(host, options=(('grpc.enable_http_proxy', 0),))
        self._stub = ff_grpc.ApiStub(channel)

    def apply(self):
        """Apply all definitions, creating and retrieving all specified resources.
        """
        self.state().create_all(self._stub)

    def get_user(self, name):
        """Get a user. Prints out name of user, and all resources associated with the user.

        **Examples:**

        Input
        ```
        // get_user.py
        featureformer = rc.get_user("featureformer")
        print(featureformer)
        ```
        Output
        ```
        // get_user prints a formatted version of user information
        USER NAME:                     featureformer
        -----------------------------------------------

        NAME                           VARIANT                        TYPE
        avg_transactions               quickstart                     feature
        fraudulent                     quickstart                     label
        fraud_training                 quickstart                     training set
        transactions                   kaggle                         source
        average_user_transaction       quickstart                     source
        -----------------------------------------------

        // get_user returns the User object
        name: "featureformer"
        features {
        name: "avg_transactions"
        variant: "quickstart"
        }
        labels {
        name: "fraudulent"
        variant: "quickstart"
        }
        trainingsets {
        name: "fraud_training"
        variant: "quickstart"
        }
        sources {
        name: "transactions"
        variant: "kaggle"
        }
        sources {
        name: "average_user_transaction"
        variant: "quickstart"
        }
        ```


        Args:
            name (str): Name of user to be retrieved

        Returns:
            user (User): User
        """
        return get_user_info(self._stub, name)
    
    def get_entity(self, name):
        """Get an entity.

        Args:
            name (str): Name of entity to be retrieved

        Returns:
            user (User): User that is retrieved.
        """
        return get_entity_info(self._stub, name)

    def get_model(self, name):
        return get_resource_info(self._stub, "model", name)

    def get_provider(self, name):
        return get_provider_info(self._stub, name)

    def get_feature(self, name, variant=None):
        if not variant:
            return get_resource_info(self._stub, "feature", name)
        return get_feature_variant_info(self._stub, name, variant)

    def get_label(self, name, variant=None):
        if not variant:
            return get_resource_info(self._stub, "label", name)
        return get_label_variant_info(self._stub, name, variant)

    def get_training_set(self, name, variant=None):
        if not variant:
            return get_resource_info(self._stub, "training-set", name)
        return get_training_set_variant_info(self._stub, name, variant)

    def get_source(self, name, variant=None):
        if not variant:
            return get_resource_info(self._stub, "source", name)
        return get_source_variant_info(self._stub, name, variant)

    def list_features(self):
        return list_name_variant_status(self._stub, "feature")

    def list_labels(self):
        return list_name_variant_status(self._stub, "label")

    def list_users(self):
        return list_name_status(self._stub, "user")

    def list_entities(self):
        return list_name_status(self._stub, "entity")

    def list_sources(self):
        return list_name_variant_status_desc(self._stub, "source")

    def list_training_sets(self):
        return list_name_variant_status_desc(self._stub, "training-set")

    def list_models(self):
        return list_name_status_desc(self._stub, "model")

    def list_providers(self):
        return list_name_status_desc(self._stub, "provider")

global_registrar = Registrar()
state = global_registrar.state
register_user = global_registrar.register_user
register_redis = global_registrar.register_redis
register_firestore = global_registrar.register_firestore
register_cassandra = global_registrar.register_cassandra
register_dynamodb = global_registrar.register_dynamodb
register_snowflake = global_registrar.register_snowflake
register_postgres = global_registrar.register_postgres
register_redshift = global_registrar.register_redshift
register_local = global_registrar.register_local
register_entity = global_registrar.register_entity
register_column_resources = global_registrar.register_column_resources
register_training_set = global_registrar.register_training_set
sql_transformation = global_registrar.sql_transformation
register_sql_transformation = global_registrar.register_sql_transformation
get_entity = global_registrar.get_entity
get_source = global_registrar.get_source
get_redis = global_registrar.get_redis
get_postgres = global_registrar.get_postgres
get_snowflake = global_registrar.get_snowflake<|MERGE_RESOLUTION|>--- conflicted
+++ resolved
@@ -5,16 +5,10 @@
 import marshal
 from distutils.command.config import config
 from typing_extensions import Self
-from .resources import ResourceState, Provider, ProviderReference, SourceReference, EntityReference, RedisConfig, \
-    LocalConfig, DynamodbConfig, PostgresConfig, SnowflakeConfig, RedshiftConfig, User, Location, Source, PrimaryData, SQLTable, \
-    SQLTransformation, DFTransformation, Entity, Feature, Label, ResourceColumnMapping, TrainingSet
 from numpy import byte
-<<<<<<< HEAD
-=======
 from .resources import ResourceState, Provider, RedisConfig, FirestoreConfig, CassandraConfig, DynamodbConfig, \
     PostgresConfig, SnowflakeConfig, LocalConfig, RedshiftConfig, User, Location, Source, PrimaryData, SQLTable, \
     SQLTransformation, DFTransformation, Entity, Feature, Label, ResourceColumnMapping, TrainingSet
->>>>>>> 0faa5be6
 from typing import Tuple, Callable, List, Union
 from typeguard import typechecked, check_type
 import grpc
