// This Source Code Form is subject to the terms of the Mozilla Public
// License, v. 2.0. If a copy of the MPL was not distributed with this
// file, You can obtain one at https://mozilla.org/MPL/2.0/.

package metadata

import (
	"context"
	"fmt"
	"io"
	"net"
	"strings"
	"time"

	"github.com/pkg/errors"

	pb "github.com/featureform/metadata/proto"
	"github.com/featureform/metadata/search"
	pc "github.com/featureform/provider/provider_config"
	pt "github.com/featureform/provider/provider_type"
	"go.uber.org/zap"
	"google.golang.org/grpc"
	"google.golang.org/grpc/codes"
	"google.golang.org/grpc/status"
	"google.golang.org/protobuf/proto"
	tspb "google.golang.org/protobuf/types/known/timestamppb"
)

const TIME_FORMAT = time.RFC1123

type operation int

const (
	create_op operation = iota
)

type ResourceType int32

const (
	FEATURE              ResourceType = ResourceType(pb.ResourceType_FEATURE)
	FEATURE_VARIANT                   = ResourceType(pb.ResourceType_FEATURE_VARIANT)
	LABEL                             = ResourceType(pb.ResourceType_LABEL)
	LABEL_VARIANT                     = ResourceType(pb.ResourceType_LABEL_VARIANT)
	USER                              = ResourceType(pb.ResourceType_USER)
	ENTITY                            = ResourceType(pb.ResourceType_ENTITY)
	PROVIDER                          = ResourceType(pb.ResourceType_PROVIDER)
	SOURCE                            = ResourceType(pb.ResourceType_SOURCE)
	SOURCE_VARIANT                    = ResourceType(pb.ResourceType_SOURCE_VARIANT)
	TRAINING_SET                      = ResourceType(pb.ResourceType_TRAINING_SET)
	TRAINING_SET_VARIANT              = ResourceType(pb.ResourceType_TRAINING_SET_VARIANT)
	MODEL                             = ResourceType(pb.ResourceType_MODEL)
)

func (r ResourceType) String() string {
	return pb.ResourceType_name[int32(r)]
}

func (r ResourceType) Serialized() pb.ResourceType {
	return pb.ResourceType(r)
}

type ResourceStatus int32

const (
	NO_STATUS ResourceStatus = ResourceStatus(pb.ResourceStatus_NO_STATUS)
	CREATED                  = ResourceStatus(pb.ResourceStatus_CREATED)
	PENDING                  = ResourceStatus(pb.ResourceStatus_PENDING)
	READY                    = ResourceStatus(pb.ResourceStatus_READY)
	FAILED                   = ResourceStatus(pb.ResourceStatus_FAILED)
)

func (r ResourceStatus) String() string {
	return pb.ResourceStatus_Status_name[int32(r)]
}

func (r ResourceStatus) Serialized() pb.ResourceStatus_Status {
	return pb.ResourceStatus_Status(r)
}

type ComputationMode int32

const (
	PRECOMPUTED     ComputationMode = ComputationMode(pb.ComputationMode_PRECOMPUTED)
	CLIENT_COMPUTED                 = ComputationMode(pb.ComputationMode_CLIENT_COMPUTED)
)

func (cm ComputationMode) Equals(mode pb.ComputationMode) bool {
	return cm == ComputationMode(mode)
}

func (cm ComputationMode) String() string {
	return pb.ComputationMode_name[int32(cm)]
}

var parentMapping = map[ResourceType]ResourceType{
	FEATURE_VARIANT:      FEATURE,
	LABEL_VARIANT:        LABEL,
	SOURCE_VARIANT:       SOURCE,
	TRAINING_SET_VARIANT: TRAINING_SET,
}

func (serv *MetadataServer) needsJob(res Resource) bool {
	if res.ID().Type == TRAINING_SET_VARIANT ||
		res.ID().Type == SOURCE_VARIANT ||
		res.ID().Type == LABEL_VARIANT {
		return true
	}
	if res.ID().Type == FEATURE_VARIANT {
		if fv, ok := res.(*featureVariantResource); !ok {
			serv.Logger.Errorf("resource has type FEATURE VARIANT but failed to cast %s", res.ID())
			return false
		} else {
			return PRECOMPUTED.Equals(fv.serialized.Mode)
		}
	}
	return false
}

type ResourceID struct {
	Name    string
	Variant string
	Type    ResourceType
}

func (id ResourceID) Proto() *pb.NameVariant {
	return &pb.NameVariant{
		Name:    id.Name,
		Variant: id.Variant,
	}
}

func (id ResourceID) Parent() (ResourceID, bool) {
	parentType, has := parentMapping[id.Type]
	if !has {
		return ResourceID{}, false
	}
	return ResourceID{
		Name: id.Name,
		Type: parentType,
	}, true
}

func (id ResourceID) String() string {
	if id.Variant == "" {
		return fmt.Sprintf("%s %s", id.Type, id.Name)
	}
	return fmt.Sprintf("%s %s (%s)", id.Type, id.Name, id.Variant)
}

var bannedStrings = [...]string{"__"}
var bannedPrefixes = [...]string{"_"}
var bannedSuffixes = [...]string{"_"}

func resourceNamedSafely(id ResourceID) error {
	for _, substr := range bannedStrings {
		if strings.Contains(id.Name, substr) {
			return fmt.Errorf("resource name %s contains banned string %s", id.Name, substr)
		}
		if strings.Contains(id.Variant, substr) {
			return fmt.Errorf("resource variant %s contains banned string %s", id.Name, substr)
		}
	}
	for _, substr := range bannedPrefixes {
		if strings.HasPrefix(id.Name, substr) {
			return fmt.Errorf("resource name %s contains banned prefix %s", id.Name, substr)
		}
		if strings.HasPrefix(id.Variant, substr) {
			return fmt.Errorf("resource variant %s contains banned prefix %s", id.Name, substr)
		}
	}
	for _, substr := range bannedSuffixes {
		if strings.HasSuffix(id.Name, substr) {
			return fmt.Errorf("resource name %s contains banned suffix %s", id.Name, substr)
		}
		if strings.HasSuffix(id.Variant, substr) {
			return fmt.Errorf("resource variant %s contains banned suffix %s", id.Name, substr)
		}
	}
	return nil
}

type ResourceNotFound struct {
	ID ResourceID
	E  error
}

func (err *ResourceNotFound) Error() string {
	id := err.ID
<<<<<<< HEAD
	name, variant, t := id.Name, id.Variant, id.Type
	if variant != "" {
		variant = "(" + variant + ")"
	}
	var errMsg string
	if err.E != nil {
		errMsg = fmt.Sprintf("%s Not Found. %s %s err: %v", t, name, variant, err.E)
	} else {
		errMsg = fmt.Sprintf("%s Not Found. %s %s", t, name, variant)
	}

	if variant != "" {
		errMsg += "\nVariant: " + variant
=======
	var errMsg string
	if err.E != nil {
		errMsg = fmt.Sprintf("resource not found. %s err: %v", id.String(), err.E)
	} else {
		errMsg = fmt.Sprintf("resource not found. %s", id.String())
>>>>>>> 683f7ea0
	}
	return errMsg
}

func (err *ResourceNotFound) GRPCStatus() *status.Status {
	return status.New(codes.NotFound, err.Error())
}

type ResourceExists struct {
	ID ResourceID
}

func (err *ResourceExists) Error() string {
	id := err.ID
	name, variant, t := id.Name, id.Variant, id.Type
	errMsg := fmt.Sprintf("%s Exists.\nName: %s", t, name)
	if variant != "" {
		errMsg += "\nVariant: " + variant
	}
	return errMsg
}

func (err *ResourceExists) GRPCStatus() *status.Status {
	return status.New(codes.AlreadyExists, err.Error())
}

type Resource interface {
	Notify(ResourceLookup, operation, Resource) error
	ID() ResourceID
	Schedule() string
	Dependencies(ResourceLookup) (ResourceLookup, error)
	Proto() proto.Message
	UpdateStatus(pb.ResourceStatus) error
	UpdateSchedule(string) error
	Update(ResourceLookup, Resource) error
}

func isDirectDependency(lookup ResourceLookup, dependency, parent Resource) (bool, error) {
	depId := dependency.ID()
	deps, depsErr := parent.Dependencies(lookup)
	if depsErr != nil {
		return false, depsErr
	}
	return deps.Has(depId)
}

type ResourceLookup interface {
	Lookup(ResourceID) (Resource, error)
	Has(ResourceID) (bool, error)
	Set(ResourceID, Resource) error
	Submap([]ResourceID) (ResourceLookup, error)
	ListForType(ResourceType) ([]Resource, error)
	List() ([]Resource, error)
	HasJob(ResourceID) (bool, error)
	SetJob(ResourceID, string) error
	SetStatus(ResourceID, pb.ResourceStatus) error
	SetSchedule(ResourceID, string) error
}

type SearchWrapper struct {
	Searcher search.Searcher
	ResourceLookup
}

func (wrapper SearchWrapper) Set(id ResourceID, res Resource) error {
	if err := wrapper.ResourceLookup.Set(id, res); err != nil {
		return err
	}
	doc := search.ResourceDoc{
		Name:    id.Name,
		Type:    id.Type.String(),
		Variant: id.Variant,
	}
	return wrapper.Searcher.Upsert(doc)
}

type LocalResourceLookup map[ResourceID]Resource

func (lookup LocalResourceLookup) Lookup(id ResourceID) (Resource, error) {
	res, has := lookup[id]
	if !has {
		return nil, &ResourceNotFound{id, nil}
	}
	return res, nil
}

func (lookup LocalResourceLookup) Has(id ResourceID) (bool, error) {
	_, has := lookup[id]
	return has, nil
}

func (lookup LocalResourceLookup) Set(id ResourceID, res Resource) error {
	lookup[id] = res
	return nil
}

func (lookup LocalResourceLookup) Submap(ids []ResourceID) (ResourceLookup, error) {
	resources := make(LocalResourceLookup, len(ids))
	for _, id := range ids {
		resource, has := lookup[id]
		if !has {
			return nil, &ResourceNotFound{id, nil}
		}
		resources[id] = resource
	}
	return resources, nil
}

func (lookup LocalResourceLookup) ListForType(t ResourceType) ([]Resource, error) {
	resources := make([]Resource, 0)
	for id, res := range lookup {
		if id.Type == t {
			resources = append(resources, res)
		}
	}
	return resources, nil
}

func (lookup LocalResourceLookup) List() ([]Resource, error) {
	resources := make([]Resource, 0, len(lookup))
	for _, res := range lookup {
		resources = append(resources, res)
	}
	return resources, nil
}

func (lookup LocalResourceLookup) SetStatus(id ResourceID, status pb.ResourceStatus) error {
	res, has := lookup[id]
	if !has {
		return &ResourceNotFound{id, nil}
	}
	if err := res.UpdateStatus(status); err != nil {
		return err
	}
	lookup[id] = res
	return nil
}

func (lookup LocalResourceLookup) SetJob(id ResourceID, schedule string) error {
	return nil
}

func (lookup LocalResourceLookup) SetSchedule(id ResourceID, schedule string) error {
	res, has := lookup[id]
	if !has {
		return &ResourceNotFound{id, nil}
	}
	if err := res.UpdateSchedule(schedule); err != nil {
		return err
	}
	lookup[id] = res
	return nil
}

func (lookup LocalResourceLookup) HasJob(id ResourceID) (bool, error) {
	return false, nil
}

type SourceResource struct {
	serialized *pb.Source
}

func (resource *SourceResource) ID() ResourceID {
	return ResourceID{
		Name: resource.serialized.Name,
		Type: SOURCE,
	}
}

func (resource *SourceResource) Schedule() string {
	return ""
}

func (resource *SourceResource) Dependencies(lookup ResourceLookup) (ResourceLookup, error) {
	return make(LocalResourceLookup), nil
}

func (resource *SourceResource) Proto() proto.Message {
	return resource.serialized
}

func (this *SourceResource) Notify(lookup ResourceLookup, op operation, that Resource) error {
	otherId := that.ID()
	isVariant := otherId.Type == SOURCE_VARIANT && otherId.Name == this.serialized.Name
	if !isVariant {
		return nil
	}
	this.serialized.Variants = append(this.serialized.Variants, otherId.Variant)
	return nil
}

func (resource *SourceResource) UpdateStatus(status pb.ResourceStatus) error {
	resource.serialized.Status = &status
	return nil
}

func (resource *SourceResource) UpdateSchedule(schedule string) error {
	return fmt.Errorf("not implemented")
}

func (resource *SourceResource) Update(lookup ResourceLookup, updateRes Resource) error {
	return &ResourceExists{updateRes.ID()}
}

type sourceVariantResource struct {
	serialized *pb.SourceVariant
}

func (resource *sourceVariantResource) ID() ResourceID {
	return ResourceID{
		Name:    resource.serialized.Name,
		Variant: resource.serialized.Variant,
		Type:    SOURCE_VARIANT,
	}
}

func (resource *sourceVariantResource) Schedule() string {
	return resource.serialized.Schedule
}

func (resource *sourceVariantResource) Dependencies(lookup ResourceLookup) (ResourceLookup, error) {
	serialized := resource.serialized
	depIds := []ResourceID{
		{
			Name: serialized.Owner,
			Type: USER,
		},
		{
			Name: serialized.Provider,
			Type: PROVIDER,
		},
		{
			Name: serialized.Name,
			Type: SOURCE,
		},
	}
	deps, err := lookup.Submap(depIds)
	if err != nil {
		return nil, errors.Wrap(err, fmt.Sprintf("could not create submap for IDs: %v", depIds))
	}
	return deps, nil
}

func (resource *sourceVariantResource) Proto() proto.Message {
	return resource.serialized
}

func (this *sourceVariantResource) Notify(lookup ResourceLookup, op operation, that Resource) error {
	id := that.ID()
	t := id.Type
	key := id.Proto()
	serialized := this.serialized
	switch t {
	case TRAINING_SET_VARIANT:
		serialized.Trainingsets = append(serialized.Trainingsets, key)
	case FEATURE_VARIANT:
		serialized.Features = append(serialized.Features, key)
	case LABEL_VARIANT:
		serialized.Labels = append(serialized.Labels, key)
	}
	return nil
}

func (resource *sourceVariantResource) UpdateStatus(status pb.ResourceStatus) error {
	resource.serialized.LastUpdated = tspb.Now()
	resource.serialized.Status = &status
	return nil
}

func (resource *sourceVariantResource) UpdateSchedule(schedule string) error {
	resource.serialized.Schedule = schedule
	return nil
}

func (resource *sourceVariantResource) Update(lookup ResourceLookup, updateRes Resource) error {
	deserialized := updateRes.Proto()
	variantUpdate, ok := deserialized.(*pb.SourceVariant)
	if !ok {
		return errors.New("failed to deserialize existing source variant record")
	}
	resource.serialized.Tags = UnionTags(resource.serialized.Tags, variantUpdate.Tags)
	resource.serialized.Properties = mergeProperties(resource.serialized.Properties, variantUpdate.Properties)
	return nil
}

type featureResource struct {
	serialized *pb.Feature
}

func (resource *featureResource) ID() ResourceID {
	return ResourceID{
		Name: resource.serialized.Name,
		Type: FEATURE,
	}
}

func (resource *featureResource) Schedule() string {
	return ""
}

func (resource *featureResource) Dependencies(lookup ResourceLookup) (ResourceLookup, error) {
	return make(LocalResourceLookup), nil
}

func (resource *featureResource) Proto() proto.Message {
	return resource.serialized
}

func (this *featureResource) Notify(lookup ResourceLookup, op operation, that Resource) error {
	otherId := that.ID()
	isVariant := otherId.Type == FEATURE_VARIANT && otherId.Name == this.serialized.Name
	if !isVariant {
		return nil
	}
	this.serialized.Variants = append(this.serialized.Variants, otherId.Variant)
	return nil
}

func (resource *featureResource) UpdateStatus(status pb.ResourceStatus) error {
	resource.serialized.Status = &status
	return nil
}

func (resource *featureResource) UpdateSchedule(schedule string) error {
	return fmt.Errorf("not implemented")
}

func (resource *featureResource) Update(lookup ResourceLookup, updateRes Resource) error {
	return &ResourceExists{updateRes.ID()}
}

type featureVariantResource struct {
	serialized *pb.FeatureVariant
}

func (resource *featureVariantResource) ID() ResourceID {
	return ResourceID{
		Name:    resource.serialized.Name,
		Variant: resource.serialized.Variant,
		Type:    FEATURE_VARIANT,
	}
}

func (resource *featureVariantResource) Schedule() string {
	return resource.serialized.Schedule
}

func (resource *featureVariantResource) Dependencies(lookup ResourceLookup) (ResourceLookup, error) {
	serialized := resource.serialized
	depIds := []ResourceID{
		{
			Name: serialized.Owner,
			Type: USER,
		},
		{
			Name: serialized.Name,
			Type: FEATURE,
		},
	}
	if PRECOMPUTED.Equals(serialized.Mode) {
		depIds = append(depIds, ResourceID{
			Name:    serialized.Source.Name,
			Variant: serialized.Source.Variant,
			Type:    SOURCE_VARIANT,
		},
			ResourceID{
				Name: serialized.Entity,
				Type: ENTITY,
			},
			ResourceID{
				Name: serialized.Provider,
				Type: PROVIDER,
			})
	}
	deps, err := lookup.Submap(depIds)
	if err != nil {
		return nil, errors.Wrap(err, fmt.Sprintf("could not create submap for IDs: %v", depIds))
	}
	return deps, nil
}

func (resource *featureVariantResource) Proto() proto.Message {
	return resource.serialized
}

func (this *featureVariantResource) Notify(lookup ResourceLookup, op operation, that Resource) error {
	if !PRECOMPUTED.Equals(this.serialized.Mode) {
		return nil
	}
	id := that.ID()
	relevantOp := op == create_op && id.Type == TRAINING_SET_VARIANT
	if !relevantOp {
		return nil
	}
	key := id.Proto()
	this.serialized.Trainingsets = append(this.serialized.Trainingsets, key)
	return nil
}

func (resource *featureVariantResource) UpdateStatus(status pb.ResourceStatus) error {
	resource.serialized.LastUpdated = tspb.Now()
	resource.serialized.Status = &status
	return nil
}

func (resource *featureVariantResource) UpdateSchedule(schedule string) error {
	resource.serialized.Schedule = schedule
	return nil
}

func (resource *featureVariantResource) Update(lookup ResourceLookup, updateRes Resource) error {
	deserialized := updateRes.Proto()
	variantUpdate, ok := deserialized.(*pb.FeatureVariant)
	if !ok {
		return errors.New("failed to deserialize existing feature variant record")
	}
	resource.serialized.Tags = UnionTags(resource.serialized.Tags, variantUpdate.Tags)
	resource.serialized.Properties = mergeProperties(resource.serialized.Properties, variantUpdate.Properties)
	return nil
}

type labelResource struct {
	serialized *pb.Label
}

func (resource *labelResource) ID() ResourceID {
	return ResourceID{
		Name: resource.serialized.Name,
		Type: LABEL,
	}
}

func (resource *labelResource) Schedule() string {
	return ""
}

func (resource *labelResource) Dependencies(lookup ResourceLookup) (ResourceLookup, error) {
	return make(LocalResourceLookup), nil
}

func (resource *labelResource) Proto() proto.Message {
	return resource.serialized
}

func (this *labelResource) Notify(lookup ResourceLookup, op operation, that Resource) error {
	otherId := that.ID()
	isVariant := otherId.Type == LABEL_VARIANT && otherId.Name == this.serialized.Name
	if !isVariant {
		return nil
	}
	this.serialized.Variants = append(this.serialized.Variants, otherId.Variant)
	return nil
}

func (resource *labelResource) UpdateStatus(status pb.ResourceStatus) error {
	resource.serialized.Status = &status
	return nil
}

func (resource *labelResource) UpdateSchedule(schedule string) error {
	return fmt.Errorf("not implemented")
}

func (resource *labelResource) Update(lookup ResourceLookup, updateRes Resource) error {
	return &ResourceExists{updateRes.ID()}
}

type labelVariantResource struct {
	serialized *pb.LabelVariant
}

func (resource *labelVariantResource) ID() ResourceID {
	return ResourceID{
		Name:    resource.serialized.Name,
		Variant: resource.serialized.Variant,
		Type:    LABEL_VARIANT,
	}
}

func (resource *labelVariantResource) Schedule() string {
	return ""
}

func (resource *labelVariantResource) Dependencies(lookup ResourceLookup) (ResourceLookup, error) {
	serialized := resource.serialized
	depIds := []ResourceID{
		{
			Name:    serialized.Source.Name,
			Variant: serialized.Source.Variant,
			Type:    SOURCE_VARIANT,
		},
		{
			Name: serialized.Entity,
			Type: ENTITY,
		},
		{
			Name: serialized.Owner,
			Type: USER,
		},
		{
			Name: serialized.Provider,
			Type: PROVIDER,
		},
		{
			Name: serialized.Name,
			Type: LABEL,
		},
	}
	deps, err := lookup.Submap(depIds)
	if err != nil {
		return nil, errors.Wrap(err, fmt.Sprintf("could not create submap for IDs: %v", depIds))
	}
	return deps, nil
}

func (resource *labelVariantResource) Proto() proto.Message {
	return resource.serialized
}

func (this *labelVariantResource) Notify(lookup ResourceLookup, op operation, that Resource) error {
	id := that.ID()
	releventOp := op == create_op && id.Type == TRAINING_SET_VARIANT
	if !releventOp {
		return nil
	}
	key := id.Proto()
	this.serialized.Trainingsets = append(this.serialized.Trainingsets, key)
	return nil
}

func (resource *labelVariantResource) UpdateStatus(status pb.ResourceStatus) error {
	resource.serialized.Status = &status
	return nil
}

func (resource *labelVariantResource) UpdateSchedule(schedule string) error {
	return fmt.Errorf("not implemented")
}

func (resource *labelVariantResource) Update(lookup ResourceLookup, updateRes Resource) error {
	deserialized := updateRes.Proto()
	variantUpdate, ok := deserialized.(*pb.LabelVariant)
	if !ok {
		return errors.New("failed to deserialize existing label variant record")
	}
	resource.serialized.Tags = UnionTags(resource.serialized.Tags, variantUpdate.Tags)
	resource.serialized.Properties = mergeProperties(resource.serialized.Properties, variantUpdate.Properties)
	return nil
}

type trainingSetResource struct {
	serialized *pb.TrainingSet
}

func (resource *trainingSetResource) ID() ResourceID {
	return ResourceID{
		Name: resource.serialized.Name,
		Type: TRAINING_SET,
	}
}

func (resource *trainingSetResource) Schedule() string {
	return ""
}

func (resource *trainingSetResource) Dependencies(lookup ResourceLookup) (ResourceLookup, error) {
	return make(LocalResourceLookup), nil
}

func (resource *trainingSetResource) Proto() proto.Message {
	return resource.serialized
}

func (this *trainingSetResource) Notify(lookup ResourceLookup, op operation, that Resource) error {
	otherId := that.ID()
	isVariant := otherId.Type == TRAINING_SET_VARIANT && otherId.Name == this.serialized.Name
	if !isVariant {
		return nil
	}
	this.serialized.Variants = append(this.serialized.Variants, otherId.Variant)
	return nil
}

func (resource *trainingSetResource) UpdateStatus(status pb.ResourceStatus) error {
	resource.serialized.Status = &status
	return nil
}

func (resource *trainingSetResource) UpdateSchedule(schedule string) error {
	return fmt.Errorf("not implemented")
}

func (resource *trainingSetResource) Update(lookup ResourceLookup, updateRes Resource) error {
	return &ResourceExists{updateRes.ID()}
}

type trainingSetVariantResource struct {
	serialized *pb.TrainingSetVariant
}

func (resource *trainingSetVariantResource) ID() ResourceID {
	return ResourceID{
		Name:    resource.serialized.Name,
		Variant: resource.serialized.Variant,
		Type:    TRAINING_SET_VARIANT,
	}
}

func (resource *trainingSetVariantResource) Schedule() string {
	return resource.serialized.Schedule
}

func (resource *trainingSetVariantResource) Dependencies(lookup ResourceLookup) (ResourceLookup, error) {
	serialized := resource.serialized
	depIds := []ResourceID{
		{
			Name: serialized.Owner,
			Type: USER,
		},
		{
			Name: serialized.Provider,
			Type: PROVIDER,
		},
		{
			Name:    serialized.Label.Name,
			Variant: serialized.Label.Variant,
			Type:    LABEL_VARIANT,
		},
		{
			Name: serialized.Name,
			Type: TRAINING_SET,
		},
	}
	for _, feature := range serialized.Features {
		depIds = append(depIds, ResourceID{
			Name:    feature.Name,
			Variant: feature.Variant,
			Type:    FEATURE_VARIANT,
		})
	}
	deps, err := lookup.Submap(depIds)
	if err != nil {
		return nil, errors.Wrap(err, fmt.Sprintf("could not create submap for IDs: %v", depIds))
	}
	return deps, nil
}

func (resource *trainingSetVariantResource) Proto() proto.Message {
	return resource.serialized
}

func (this *trainingSetVariantResource) Notify(lookup ResourceLookup, op operation, that Resource) error {
	return nil
}

func (resource *trainingSetVariantResource) UpdateStatus(status pb.ResourceStatus) error {
	resource.serialized.LastUpdated = tspb.Now()
	resource.serialized.Status = &status
	return nil
}

func (resource *trainingSetVariantResource) UpdateSchedule(schedule string) error {
	resource.serialized.Schedule = schedule
	return nil
}

func (resource *trainingSetVariantResource) Update(lookup ResourceLookup, updateRes Resource) error {
	deserialized := updateRes.Proto()
	variantUpdate, ok := deserialized.(*pb.TrainingSetVariant)
	if !ok {
		return errors.New("failed to deserialize existing training set variant record")
	}
	resource.serialized.Tags = UnionTags(resource.serialized.Tags, variantUpdate.Tags)
	resource.serialized.Properties = mergeProperties(resource.serialized.Properties, variantUpdate.Properties)
	return nil
}

type modelResource struct {
	serialized *pb.Model
}

func (resource *modelResource) ID() ResourceID {
	return ResourceID{
		Name: resource.serialized.Name,
		Type: MODEL,
	}
}

func (resource *modelResource) Schedule() string {
	return ""
}

func (resource *modelResource) Dependencies(lookup ResourceLookup) (ResourceLookup, error) {
	serialized := resource.serialized
	depIds := make([]ResourceID, 0)
	for _, feature := range serialized.Features {
		depIds = append(depIds, ResourceID{
			Name:    feature.Name,
			Variant: feature.Variant,
			Type:    FEATURE_VARIANT,
		})
	}
	for _, label := range serialized.Labels {
		depIds = append(depIds, ResourceID{
			Name:    label.Name,
			Variant: label.Variant,
			Type:    LABEL_VARIANT,
		})
	}
	for _, ts := range serialized.Trainingsets {
		depIds = append(depIds, ResourceID{
			Name:    ts.Name,
			Variant: ts.Variant,
			Type:    TRAINING_SET_VARIANT,
		})
	}
	deps, err := lookup.Submap(depIds)
	if err != nil {
		return nil, errors.Wrap(err, fmt.Sprintf("could not create submap for IDs: %v", depIds))
	}
	return deps, nil
}

func (resource *modelResource) Proto() proto.Message {
	return resource.serialized
}

func (this *modelResource) Notify(lookup ResourceLookup, op operation, that Resource) error {
	return nil
}

func (resource *modelResource) UpdateStatus(status pb.ResourceStatus) error {
	return nil
}

func (resource *modelResource) UpdateSchedule(schedule string) error {
	return fmt.Errorf("not implemented")
}

func (resource *modelResource) Update(lookup ResourceLookup, updateRes Resource) error {
	deserialized := updateRes.Proto()
	modelUpdate, ok := deserialized.(*pb.Model)
	if !ok {
		return errors.New("failed to deserialize existing model record")
	}
	resource.serialized.Features = unionNameVariants(resource.serialized.Features, modelUpdate.Features)
	resource.serialized.Trainingsets = unionNameVariants(resource.serialized.Trainingsets, modelUpdate.Trainingsets)
	resource.serialized.Tags = UnionTags(resource.serialized.Tags, modelUpdate.Tags)
	resource.serialized.Properties = mergeProperties(resource.serialized.Properties, modelUpdate.Properties)
	return nil
}

type userResource struct {
	serialized *pb.User
}

func (resource *userResource) ID() ResourceID {
	return ResourceID{
		Name: resource.serialized.Name,
		Type: USER,
	}
}

func (resource *userResource) Schedule() string {
	return ""
}

func (resource *userResource) Dependencies(lookup ResourceLookup) (ResourceLookup, error) {
	return make(LocalResourceLookup), nil
}

func (resource *userResource) Proto() proto.Message {
	return resource.serialized
}

func (this *userResource) Notify(lookup ResourceLookup, op operation, that Resource) error {
	if isDep, err := isDirectDependency(lookup, this, that); err != nil {
		return err
	} else if !isDep {
		return nil
	}
	id := that.ID()
	key := id.Proto()
	t := id.Type
	serialized := this.serialized
	switch t {
	case TRAINING_SET_VARIANT:
		serialized.Trainingsets = append(serialized.Trainingsets, key)
	case FEATURE_VARIANT:
		serialized.Features = append(serialized.Features, key)
	case LABEL_VARIANT:
		serialized.Labels = append(serialized.Labels, key)
	case SOURCE_VARIANT:
		serialized.Sources = append(serialized.Sources, key)
	}
	return nil
}

func (resource *userResource) UpdateStatus(status pb.ResourceStatus) error {
	resource.serialized.Status = &status
	return nil
}

func (resource *userResource) UpdateSchedule(schedule string) error {
	return fmt.Errorf("not implemented")
}

func (resource *userResource) Update(lookup ResourceLookup, updateRes Resource) error {
	deserialized := updateRes.Proto()
	userUpdate, ok := deserialized.(*pb.User)
	if !ok {
		return errors.New("failed to deserialize existing user record")
	}
	resource.serialized.Tags = UnionTags(resource.serialized.Tags, userUpdate.Tags)
	resource.serialized.Properties = mergeProperties(resource.serialized.Properties, userUpdate.Properties)
	return nil
}

type providerResource struct {
	serialized *pb.Provider
}

func (resource *providerResource) ID() ResourceID {
	return ResourceID{
		Name: resource.serialized.Name,
		Type: PROVIDER,
	}
}

func (resource *providerResource) Schedule() string {
	return ""
}

func (resource *providerResource) Dependencies(lookup ResourceLookup) (ResourceLookup, error) {
	return make(LocalResourceLookup), nil
}

func (resource *providerResource) Proto() proto.Message {
	return resource.serialized
}

func (this *providerResource) Notify(lookup ResourceLookup, op operation, that Resource) error {
	if isDep, err := isDirectDependency(lookup, this, that); err != nil {
		return err
	} else if !isDep {
		return nil
	}
	id := that.ID()
	key := id.Proto()
	t := id.Type
	serialized := this.serialized
	switch t {
	case SOURCE_VARIANT:
		serialized.Sources = append(serialized.Sources, key)
	case FEATURE_VARIANT:
		serialized.Features = append(serialized.Features, key)
	case TRAINING_SET_VARIANT:
		serialized.Trainingsets = append(serialized.Trainingsets, key)
	case LABEL_VARIANT:
		serialized.Labels = append(serialized.Labels, key)
	}
	return nil
}

func (resource *providerResource) UpdateStatus(status pb.ResourceStatus) error {
	resource.serialized.Status = &status
	return nil
}

func (resource *providerResource) UpdateSchedule(schedule string) error {
	return fmt.Errorf("not implemented")
}

func (resource *providerResource) Update(lookup ResourceLookup, resourceUpdate Resource) error {
	providerUpdate, ok := resourceUpdate.Proto().(*pb.Provider)
	if !ok {
		return errors.New("failed to deserialize existing provider record")
	}
	isValid, err := resource.isValidConfigUpdate(providerUpdate.SerializedConfig)
	if err != nil {
		return err
	}
	if !isValid {
		return &ResourceExists{resourceUpdate.ID()}
	}
	resource.serialized.SerializedConfig = providerUpdate.SerializedConfig
	resource.serialized.Description = providerUpdate.Description
	resource.serialized.Tags = UnionTags(resource.serialized.Tags, providerUpdate.Tags)
	resource.serialized.Properties = mergeProperties(resource.serialized.Properties, providerUpdate.Properties)
	return nil
}

func (resource *providerResource) isValidConfigUpdate(configUpdate pc.SerializedConfig) (bool, error) {
	switch pt.Type(resource.serialized.Type) {
	case pt.BigQueryOffline:
		return isValidBigQueryConfigUpdate(resource.serialized.SerializedConfig, configUpdate)
	case pt.CassandraOnline:
		return isValidCassandraConfigUpdate(resource.serialized.SerializedConfig, configUpdate)
	case pt.DynamoDBOnline:
		return isValidDynamoConfigUpdate(resource.serialized.SerializedConfig, configUpdate)
	case pt.FirestoreOnline:
		return isValidFirestoreConfigUpdate(resource.serialized.SerializedConfig, configUpdate)
	case pt.MongoDBOnline:
		return isValidMongoConfigUpdate(resource.serialized.SerializedConfig, configUpdate)
	case pt.PostgresOffline:
		return isValidPostgresConfigUpdate(resource.serialized.SerializedConfig, configUpdate)
	case pt.RedisOnline:
		return isValidRedisConfigUpdate(resource.serialized.SerializedConfig, configUpdate)
	case pt.SnowflakeOffline:
		return isValidSnowflakeConfigUpdate(resource.serialized.SerializedConfig, configUpdate)
	case pt.RedshiftOffline:
		return isValidRedshiftConfigUpdate(resource.serialized.SerializedConfig, configUpdate)
	case pt.K8sOffline:
		return isValidK8sConfigUpdate(resource.serialized.SerializedConfig, configUpdate)
	case pt.SparkOffline:
		return isValidSparkConfigUpdate(resource.serialized.SerializedConfig, configUpdate)
	case pt.S3, pt.HDFS, pt.GCS, pt.AZURE, pt.BlobOnline:
		return true, nil
	default:
		return false, fmt.Errorf("unable to update config for provider. Provider type %s not found", resource.serialized.Type)
	}
}

type entityResource struct {
	serialized *pb.Entity
}

func (resource *entityResource) ID() ResourceID {
	return ResourceID{
		Name: resource.serialized.Name,
		Type: ENTITY,
	}
}

func (resource *entityResource) Schedule() string {
	return ""
}

func (resource *entityResource) Dependencies(lookup ResourceLookup) (ResourceLookup, error) {
	return make(LocalResourceLookup), nil
}

func (resource *entityResource) Proto() proto.Message {
	return resource.serialized
}

func (this *entityResource) Notify(lookup ResourceLookup, op operation, that Resource) error {
	id := that.ID()
	key := id.Proto()
	t := id.Type
	serialized := this.serialized
	switch t {
	case TRAINING_SET_VARIANT:
		serialized.Trainingsets = append(serialized.Trainingsets, key)
	case FEATURE_VARIANT:
		serialized.Features = append(serialized.Features, key)
	case LABEL_VARIANT:
		serialized.Labels = append(serialized.Labels, key)
	}
	return nil
}

func (resource *entityResource) UpdateStatus(status pb.ResourceStatus) error {
	resource.serialized.Status = &status
	return nil
}

func (resource *entityResource) UpdateSchedule(schedule string) error {
	return fmt.Errorf("not implemented")
}

func (resource *entityResource) Update(lookup ResourceLookup, updateRes Resource) error {
	deserialized := updateRes.Proto()
	entityUpdate, ok := deserialized.(*pb.Entity)
	if !ok {
		return errors.New("failed to deserialize existing training entity record")
	}
	resource.serialized.Tags = UnionTags(resource.serialized.Tags, entityUpdate.Tags)
	resource.serialized.Properties = mergeProperties(resource.serialized.Properties, entityUpdate.Properties)
	return nil
}

type MetadataServer struct {
	Logger     *zap.SugaredLogger
	lookup     ResourceLookup
	address    string
	grpcServer *grpc.Server
	listener   net.Listener
	pb.UnimplementedMetadataServer
}

func NewMetadataServer(config *Config) (*MetadataServer, error) {
	config.Logger.Debug("Creating new metadata server", "Address:", config.Address)
	lookup, err := config.StorageProvider.GetResourceLookup()

	if err != nil {
		return nil, fmt.Errorf("could not configure storage provider: %v", err)
	}
	if config.SearchParams != nil {
		searcher, errInitializeSearch := search.NewMeilisearch(config.SearchParams)
		if errInitializeSearch != nil {
			return nil, errInitializeSearch
		}
		lookup = &SearchWrapper{
			Searcher:       searcher,
			ResourceLookup: lookup,
		}
	}
	return &MetadataServer{
		lookup:  lookup,
		address: config.Address,
		Logger:  config.Logger,
	}, nil
}

func (serv *MetadataServer) Serve() error {
	if serv.grpcServer != nil {
		return fmt.Errorf("Server already running")
	}
	lis, err := net.Listen("tcp", serv.address)
	if err != nil {
		return err
	}
	return serv.ServeOnListener(lis)
}

func (serv *MetadataServer) ServeOnListener(lis net.Listener) error {
	serv.listener = lis
	grpcServer := grpc.NewServer()
	pb.RegisterMetadataServer(grpcServer, serv)
	serv.grpcServer = grpcServer
	serv.Logger.Infow("Server starting", "Address", serv.listener.Addr().String())
	return grpcServer.Serve(lis)
}

func (serv *MetadataServer) GracefulStop() error {
	if serv.grpcServer == nil {
		return fmt.Errorf("Server not running")
	}
	serv.grpcServer.GracefulStop()
	serv.grpcServer = nil
	serv.listener = nil
	return nil
}

func (serv *MetadataServer) Stop() error {
	if serv.grpcServer == nil {
		return fmt.Errorf("Server not running")
	}
	serv.grpcServer.Stop()
	serv.grpcServer = nil
	serv.listener = nil
	return nil
}

type StorageProvider interface {
	GetResourceLookup() (ResourceLookup, error)
}

type LocalStorageProvider struct {
}

func (sp LocalStorageProvider) GetResourceLookup() (ResourceLookup, error) {
	lookup := make(LocalResourceLookup)
	return lookup, nil
}

type EtcdStorageProvider struct {
	Config EtcdConfig
}

func (sp EtcdStorageProvider) GetResourceLookup() (ResourceLookup, error) {
	client, err := sp.Config.InitClient()
	if err != nil {
		return nil, fmt.Errorf("could not init etcd client: %v", err)
	}
	lookup := EtcdResourceLookup{
		Connection: EtcdStorage{
			Client: client,
		},
	}

	return lookup, nil
}

type Config struct {
	Logger          *zap.SugaredLogger
	SearchParams    *search.MeilisearchParams
	StorageProvider StorageProvider
	Address         string
}

func (serv *MetadataServer) RequestScheduleChange(ctx context.Context, req *pb.ScheduleChangeRequest) (*pb.Empty, error) {
	resID := ResourceID{Name: req.ResourceId.Resource.Name, Variant: req.ResourceId.Resource.Variant, Type: ResourceType(req.ResourceId.ResourceType)}
	err := serv.lookup.SetSchedule(resID, req.Schedule)
	return &pb.Empty{}, err
}

func (serv *MetadataServer) SetResourceStatus(ctx context.Context, req *pb.SetStatusRequest) (*pb.Empty, error) {
	serv.Logger.Infow("Setting resource status", "request", req.String())
	resID := ResourceID{Name: req.ResourceId.Resource.Name, Variant: req.ResourceId.Resource.Variant, Type: ResourceType(req.ResourceId.ResourceType)}
	err := serv.lookup.SetStatus(resID, *req.Status)
	if err != nil {
		serv.Logger.Errorw("Could not set resource status", "error", err.Error())
	}

	return &pb.Empty{}, err
}

func (serv *MetadataServer) ListFeatures(_ *pb.Empty, stream pb.Metadata_ListFeaturesServer) error {
	return serv.genericList(FEATURE, func(msg proto.Message) error {
		return stream.Send(msg.(*pb.Feature))
	})
}

func (serv *MetadataServer) CreateFeatureVariant(ctx context.Context, variant *pb.FeatureVariant) (*pb.Empty, error) {
	variant.Created = tspb.New(time.Now())
	return serv.genericCreate(ctx, &featureVariantResource{variant}, func(name, variant string) Resource {
		return &featureResource{
			&pb.Feature{
				Name:           name,
				DefaultVariant: variant,
				// This will be set when the change is propagated to dependencies.
				Variants: []string{},
			},
		}
	})
}

func (serv *MetadataServer) GetFeatures(stream pb.Metadata_GetFeaturesServer) error {
	return serv.genericGet(stream, FEATURE, func(msg proto.Message) error {
		return stream.Send(msg.(*pb.Feature))
	})
}

func (serv *MetadataServer) GetFeatureVariants(stream pb.Metadata_GetFeatureVariantsServer) error {
	return serv.genericGet(stream, FEATURE_VARIANT, func(msg proto.Message) error {
		return stream.Send(msg.(*pb.FeatureVariant))
	})
}

func (serv *MetadataServer) ListLabels(_ *pb.Empty, stream pb.Metadata_ListLabelsServer) error {
	return serv.genericList(LABEL, func(msg proto.Message) error {
		return stream.Send(msg.(*pb.Label))
	})
}

func (serv *MetadataServer) CreateLabelVariant(ctx context.Context, variant *pb.LabelVariant) (*pb.Empty, error) {
	variant.Created = tspb.New(time.Now())
	return serv.genericCreate(ctx, &labelVariantResource{variant}, func(name, variant string) Resource {
		return &labelResource{
			&pb.Label{
				Name:           name,
				DefaultVariant: variant,
				// This will be set when the change is propagated to dependencies.
				Variants: []string{},
			},
		}
	})
}

func (serv *MetadataServer) GetLabels(stream pb.Metadata_GetLabelsServer) error {
	return serv.genericGet(stream, LABEL, func(msg proto.Message) error {
		return stream.Send(msg.(*pb.Label))
	})
}

func (serv *MetadataServer) GetLabelVariants(stream pb.Metadata_GetLabelVariantsServer) error {
	return serv.genericGet(stream, LABEL_VARIANT, func(msg proto.Message) error {
		return stream.Send(msg.(*pb.LabelVariant))
	})
}

func (serv *MetadataServer) ListTrainingSets(_ *pb.Empty, stream pb.Metadata_ListTrainingSetsServer) error {
	return serv.genericList(TRAINING_SET, func(msg proto.Message) error {
		return stream.Send(msg.(*pb.TrainingSet))
	})
}

func (serv *MetadataServer) CreateTrainingSetVariant(ctx context.Context, variant *pb.TrainingSetVariant) (*pb.Empty, error) {
	variant.Created = tspb.New(time.Now())
	return serv.genericCreate(ctx, &trainingSetVariantResource{variant}, func(name, variant string) Resource {
		return &trainingSetResource{
			&pb.TrainingSet{
				Name:           name,
				DefaultVariant: variant,
				// This will be set when the change is propagated to dependencies.
				Variants: []string{},
			},
		}
	})
}

func (serv *MetadataServer) GetTrainingSets(stream pb.Metadata_GetTrainingSetsServer) error {
	return serv.genericGet(stream, TRAINING_SET, func(msg proto.Message) error {
		return stream.Send(msg.(*pb.TrainingSet))
	})
}

func (serv *MetadataServer) GetTrainingSetVariants(stream pb.Metadata_GetTrainingSetVariantsServer) error {
	return serv.genericGet(stream, TRAINING_SET_VARIANT, func(msg proto.Message) error {
		return stream.Send(msg.(*pb.TrainingSetVariant))
	})
}

func (serv *MetadataServer) ListSources(_ *pb.Empty, stream pb.Metadata_ListSourcesServer) error {
	return serv.genericList(SOURCE, func(msg proto.Message) error {
		return stream.Send(msg.(*pb.Source))
	})
}

func (serv *MetadataServer) CreateSourceVariant(ctx context.Context, variant *pb.SourceVariant) (*pb.Empty, error) {
	variant.Created = tspb.New(time.Now())
	return serv.genericCreate(ctx, &sourceVariantResource{variant}, func(name, variant string) Resource {
		return &SourceResource{
			&pb.Source{
				Name:           name,
				DefaultVariant: variant,
				// This will be set when the change is propagated to dependencies.
				Variants: []string{},
			},
		}
	})
}

func (serv *MetadataServer) GetSources(stream pb.Metadata_GetSourcesServer) error {
	return serv.genericGet(stream, SOURCE, func(msg proto.Message) error {
		return stream.Send(msg.(*pb.Source))
	})
}

func (serv *MetadataServer) GetSourceVariants(stream pb.Metadata_GetSourceVariantsServer) error {
	serv.Logger.Infow("Getting Source Variant In Metadata")
	return serv.genericGet(stream, SOURCE_VARIANT, func(msg proto.Message) error {
		return stream.Send(msg.(*pb.SourceVariant))
	})
}

func (serv *MetadataServer) ListUsers(_ *pb.Empty, stream pb.Metadata_ListUsersServer) error {
	return serv.genericList(USER, func(msg proto.Message) error {
		return stream.Send(msg.(*pb.User))
	})
}

func (serv *MetadataServer) CreateUser(ctx context.Context, user *pb.User) (*pb.Empty, error) {
	return serv.genericCreate(ctx, &userResource{user}, nil)
}

func (serv *MetadataServer) GetUsers(stream pb.Metadata_GetUsersServer) error {
	return serv.genericGet(stream, USER, func(msg proto.Message) error {
		return stream.Send(msg.(*pb.User))
	})
}

func (serv *MetadataServer) ListProviders(_ *pb.Empty, stream pb.Metadata_ListProvidersServer) error {
	return serv.genericList(PROVIDER, func(msg proto.Message) error {
		return stream.Send(msg.(*pb.Provider))
	})
}

func (serv *MetadataServer) CreateProvider(ctx context.Context, provider *pb.Provider) (*pb.Empty, error) {
	return serv.genericCreate(ctx, &providerResource{provider}, nil)
}

func (serv *MetadataServer) GetProviders(stream pb.Metadata_GetProvidersServer) error {
	return serv.genericGet(stream, PROVIDER, func(msg proto.Message) error {
		return stream.Send(msg.(*pb.Provider))
	})
}

func (serv *MetadataServer) ListEntities(_ *pb.Empty, stream pb.Metadata_ListEntitiesServer) error {
	return serv.genericList(ENTITY, func(msg proto.Message) error {
		return stream.Send(msg.(*pb.Entity))
	})
}

func (serv *MetadataServer) CreateEntity(ctx context.Context, entity *pb.Entity) (*pb.Empty, error) {
	return serv.genericCreate(ctx, &entityResource{entity}, nil)
}

func (serv *MetadataServer) GetEntities(stream pb.Metadata_GetEntitiesServer) error {
	return serv.genericGet(stream, ENTITY, func(msg proto.Message) error {
		return stream.Send(msg.(*pb.Entity))
	})
}

func (serv *MetadataServer) ListModels(_ *pb.Empty, stream pb.Metadata_ListModelsServer) error {
	return serv.genericList(MODEL, func(msg proto.Message) error {
		return stream.Send(msg.(*pb.Model))
	})
}

func (serv *MetadataServer) CreateModel(ctx context.Context, model *pb.Model) (*pb.Empty, error) {
	return serv.genericCreate(ctx, &modelResource{model}, nil)
}

func (serv *MetadataServer) GetModels(stream pb.Metadata_GetModelsServer) error {
	return serv.genericGet(stream, MODEL, func(msg proto.Message) error {
		return stream.Send(msg.(*pb.Model))
	})
}

type nameStream interface {
	Recv() (*pb.Name, error)
}

type variantStream interface {
	Recv() (*pb.NameVariant, error)
}

type sendFn func(proto.Message) error

type initParentFn func(name, variant string) Resource

func (serv *MetadataServer) genericCreate(ctx context.Context, res Resource, init initParentFn) (*pb.Empty, error) {
	serv.Logger.Info("Creating Generic Resource", res.ID().Name, res.ID().Variant)
	id := res.ID()
	if err := resourceNamedSafely(id); err != nil {
		return nil, err
	}
	existing, err := serv.lookup.Lookup(id)
	if _, isResourceError := err.(*ResourceNotFound); err != nil && !isResourceError {
		return nil, err
	}
	if existing != nil {
		if err := existing.Update(serv.lookup, res); err != nil {
			return nil, err
		}
		res = existing
	}
	if err := serv.lookup.Set(id, res); err != nil {
		return nil, err
	}
	if serv.needsJob(res) && existing == nil {
		serv.Logger.Info("Creating Job", res.ID().Name, res.ID().Variant)
		if err := serv.lookup.SetJob(id, res.Schedule()); err != nil {
			return nil, fmt.Errorf("set job: %w", err)
		}
		serv.Logger.Info("Successfully Created Job", res.ID().Name, res.ID().Variant)
	}
	parentId, hasParent := id.Parent()
	if hasParent {
		if parentExists, err := serv.lookup.Has(parentId); err != nil {
			return nil, err
		} else if !parentExists {
			parent := init(id.Name, id.Variant)
			if err := serv.lookup.Set(parentId, parent); err != nil {
				return nil, err
			}
		}
	}
	if err := serv.propagateChange(res); err != nil {
<<<<<<< HEAD
		err := errors.Wrap(err, fmt.Sprintf("failed to update parent resources for: %s (%s)", res.ID().Name, res.ID().Variant))
=======
		err := errors.Wrap(err, fmt.Sprintf("failed to update parent resources for: %s", res.ID().String()))
>>>>>>> 683f7ea0
		serv.Logger.Error(errors.WithStack(err))
		return nil, err
	}
	return &pb.Empty{}, nil
}

func (serv *MetadataServer) propagateChange(newRes Resource) error {
	visited := make(map[ResourceID]struct{})
	// We have to make it a var so that the anonymous function can call itself.
	var propagateChange func(parent Resource) error
	propagateChange = func(parent Resource) error {
		deps, err := parent.Dependencies(serv.lookup)
		if err != nil {
<<<<<<< HEAD
			return errors.Wrap(err, fmt.Sprintf("could not get dependencies for parent: %s (%s)", parent.ID().Name, parent.ID().Variant))
=======
			return errors.Wrap(err, fmt.Sprintf("could not get dependencies for parent: %s", parent.ID().String()))
>>>>>>> 683f7ea0
		}
		depList, err := deps.List()
		if err != nil {
			return errors.Wrap(err, fmt.Sprintf("could not get dependencies list for parent: %s", parent))
		}
		for _, res := range depList {
			id := res.ID()
			if _, has := visited[id]; has {
				continue
			}
			visited[id] = struct{}{}
			if err := res.Notify(serv.lookup, create_op, newRes); err != nil {
				return err
			}
			if err := serv.lookup.Set(res.ID(), res); err != nil {
				return nil
			}
			if err := propagateChange(res); err != nil {
				return err
			}
		}
		return nil
	}
	return propagateChange(newRes)
}

func (serv *MetadataServer) genericGet(stream interface{}, t ResourceType, send sendFn) error {
	for {
		var recvErr error
		var id ResourceID
		switch casted := stream.(type) {
		case nameStream:
			req, err := casted.Recv()
			recvErr = err
			id = ResourceID{
				Name: req.GetName(),
				Type: t,
			}
		case variantStream:
			req, err := casted.Recv()
			recvErr = err
			id = ResourceID{
				Name:    req.GetName(),
				Variant: req.GetVariant(),
				Type:    t,
			}
		default:
			return fmt.Errorf("Invalid Stream for Get: %T", casted)
		}
		if recvErr == io.EOF {
			return nil
		}
		if recvErr != nil {
			serv.Logger.Errorw("Generic Get receive error", "error", recvErr)
			return recvErr
		}
		resource, err := serv.lookup.Lookup(id)
		if err != nil {
			serv.Logger.Errorw("Generic Get lookup error", "error", err)
			return err
		}
		serialized := resource.Proto()
		if err := send(serialized); err != nil {
			serv.Logger.Errorw("Generic Get send error", "error", err)
			return err
		}
	}
}

func (serv *MetadataServer) genericList(t ResourceType, send sendFn) error {
	resources, err := serv.lookup.ListForType(t)
	if err != nil {
		return err
	}
	for _, res := range resources {
		serialized := res.Proto()
		if err := send(serialized); err != nil {
			return err
		}
	}
	return nil
}

type TrainingSetVariantResource struct {
	Created     time.Time                           `json:"created"`
	Description string                              `json:"description"`
	Name        string                              `json:"name"`
	Owner       string                              `json:"owner"`
	Provider    string                              `json:"provider"`
	Variant     string                              `json:"variant"`
	Label       NameVariant                         `json:"label"`
	Features    map[string][]FeatureVariantResource `json:"features"`
	Status      string                              `json:"status"`
	Error       string                              `json:"error"`
	Tags        Tags                                `json:"tags"`
	Properties  Properties                          `json:"properties"`
}

type FeatureVariantResource struct {
	Created      time.Time                               `json:"created"`
	Description  string                                  `json:"description"`
	Entity       string                                  `json:"entity"`
	Name         string                                  `json:"name"`
	Owner        string                                  `json:"owner"`
	Provider     string                                  `json:"provider"`
	DataType     string                                  `json:"data-type"`
	Variant      string                                  `json:"variant"`
	Status       string                                  `json:"status"`
	Error        string                                  `json:"error"`
	Location     map[string]string                       `json:"location"`
	Source       NameVariant                             `json:"source"`
	TrainingSets map[string][]TrainingSetVariantResource `json:"training-sets"`
	Tags         Tags                                    `json:"tags"`
	Properties   Properties                              `json:"properties"`
	Mode         string                                  `json:"mode"`
	IsOnDemand   bool                                    `json:"is-on-demand"`
}

type LabelVariantResource struct {
	Created      time.Time                               `json:"created"`
	Description  string                                  `json:"description"`
	Entity       string                                  `json:"entity"`
	Name         string                                  `json:"name"`
	Owner        string                                  `json:"owner"`
	Provider     string                                  `json:"provider"`
	DataType     string                                  `json:"data-type"`
	Variant      string                                  `json:"variant"`
	Location     map[string]string                       `json:"location"`
	Source       NameVariant                             `json:"source"`
	TrainingSets map[string][]TrainingSetVariantResource `json:"training-sets"`
	Status       string                                  `json:"status"`
	Error        string                                  `json:"error"`
	Tags         Tags                                    `json:"tags"`
	Properties   Properties                              `json:"properties"`
}

type SourceVariantResource struct {
	Name           string                                  `json:"name"`
	Variant        string                                  `json:"variant"`
	Definition     string                                  `json:"definition"`
	Owner          string                                  `json:"owner"`
	Description    string                                  `json:"description"`
	Provider       string                                  `json:"provider"`
	Created        time.Time                               `json:"created"`
	Status         string                                  `json:"status"`
	Table          string                                  `json:"table"`
	TrainingSets   map[string][]TrainingSetVariantResource `json:"training-sets"`
	Features       map[string][]FeatureVariantResource     `json:"features"`
	Labels         map[string][]LabelVariantResource       `json:"labels"`
	LastUpdated    time.Time                               `json:"lastUpdated"`
	Schedule       string                                  `json:"schedule"`
	Tags           Tags                                    `json:"tags"`
	Properties     Properties                              `json:"properties"`
	SourceType     string                                  `json:"source-type"`
	Error          string                                  `json:"error"`
	Specifications map[string]string                       `json:"specifications"`
}

func getSourceString(variant *SourceVariant) string {
	if variant.IsSQLTransformation() {
		return variant.SQLTransformationQuery()
	} else {
		return variant.PrimaryDataSQLTableName()
	}
}

func getSourceType(variant *SourceVariant) string {
	if variant.IsSQLTransformation() {
		return "SQL Transformation"
	} else if variant.IsDFTransformation() {
		return "Dataframe Transformation"
	} else {
		return "Primary Table"
	}
}

func getSourceArgs(variant *SourceVariant) map[string]string {
	if variant.HasKubernetesArgs() {
		return variant.TransformationArgs().Format()
	}
	return map[string]string{}
}

func SourceShallowMap(variant *SourceVariant) SourceVariantResource {
	return SourceVariantResource{
		Name:           variant.Name(),
		Variant:        variant.Variant(),
		Definition:     getSourceString(variant),
		Owner:          variant.Owner(),
		Description:    variant.Description(),
		Provider:       variant.Provider(),
		Created:        variant.Created(),
		Status:         variant.Status().String(),
		LastUpdated:    variant.LastUpdated(),
		Schedule:       variant.Schedule(),
		Tags:           variant.Tags(),
		SourceType:     getSourceType(variant),
		Properties:     variant.Properties(),
		Error:          variant.Error(),
		Specifications: getSourceArgs(variant),
	}
}<|MERGE_RESOLUTION|>--- conflicted
+++ resolved
@@ -186,27 +186,11 @@
 
 func (err *ResourceNotFound) Error() string {
 	id := err.ID
-<<<<<<< HEAD
-	name, variant, t := id.Name, id.Variant, id.Type
-	if variant != "" {
-		variant = "(" + variant + ")"
-	}
-	var errMsg string
-	if err.E != nil {
-		errMsg = fmt.Sprintf("%s Not Found. %s %s err: %v", t, name, variant, err.E)
-	} else {
-		errMsg = fmt.Sprintf("%s Not Found. %s %s", t, name, variant)
-	}
-
-	if variant != "" {
-		errMsg += "\nVariant: " + variant
-=======
 	var errMsg string
 	if err.E != nil {
 		errMsg = fmt.Sprintf("resource not found. %s err: %v", id.String(), err.E)
 	} else {
 		errMsg = fmt.Sprintf("resource not found. %s", id.String())
->>>>>>> 683f7ea0
 	}
 	return errMsg
 }
@@ -1559,11 +1543,7 @@
 		}
 	}
 	if err := serv.propagateChange(res); err != nil {
-<<<<<<< HEAD
-		err := errors.Wrap(err, fmt.Sprintf("failed to update parent resources for: %s (%s)", res.ID().Name, res.ID().Variant))
-=======
 		err := errors.Wrap(err, fmt.Sprintf("failed to update parent resources for: %s", res.ID().String()))
->>>>>>> 683f7ea0
 		serv.Logger.Error(errors.WithStack(err))
 		return nil, err
 	}
@@ -1577,11 +1557,7 @@
 	propagateChange = func(parent Resource) error {
 		deps, err := parent.Dependencies(serv.lookup)
 		if err != nil {
-<<<<<<< HEAD
-			return errors.Wrap(err, fmt.Sprintf("could not get dependencies for parent: %s (%s)", parent.ID().Name, parent.ID().Variant))
-=======
 			return errors.Wrap(err, fmt.Sprintf("could not get dependencies for parent: %s", parent.ID().String()))
->>>>>>> 683f7ea0
 		}
 		depList, err := deps.List()
 		if err != nil {
